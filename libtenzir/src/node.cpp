//    _   _____   __________
//   | | / / _ | / __/_  __/     Visibility
//   | |/ / __ |_\ \  / /          Across
//   |___/_/ |_/___/ /_/       Space and Time
//
// SPDX-FileCopyrightText: (c) 2016 The Tenzir Contributors
// SPDX-License-Identifier: BSD-3-Clause

#include "tenzir/node.hpp"

#include "tenzir/fwd.hpp"

#include "tenzir/accountant.hpp"
#include "tenzir/accountant_config.hpp"
#include "tenzir/atoms.hpp"
#include "tenzir/concept/convertible/to.hpp"
#include "tenzir/concept/parseable/tenzir/endpoint.hpp"
#include "tenzir/concept/parseable/to.hpp"
#include "tenzir/concept/printable/stream.hpp"
#include "tenzir/concept/printable/tenzir/expression.hpp"
#include "tenzir/concept/printable/tenzir/json.hpp"
#include "tenzir/concept/printable/to_string.hpp"
#include "tenzir/config.hpp"
#include "tenzir/configuration.hpp"
#include "tenzir/data.hpp"
#include "tenzir/defaults.hpp"
#include "tenzir/detail/assert.hpp"
#include "tenzir/detail/process.hpp"
#include "tenzir/detail/settings.hpp"
#include "tenzir/execution_node.hpp"
#include "tenzir/format/csv.hpp"
#include "tenzir/format/json.hpp"
#include "tenzir/format/json/default_selector.hpp"
#include "tenzir/format/json/suricata_selector.hpp"
#include "tenzir/format/json/zeek_selector.hpp"
#include "tenzir/format/syslog.hpp"
#include "tenzir/format/test.hpp"
#include "tenzir/format/zeek.hpp"
#include "tenzir/logger.hpp"
#include "tenzir/node.hpp"
#include "tenzir/plugin.hpp"
#include "tenzir/posix_filesystem.hpp"
#include "tenzir/shutdown.hpp"
#include "tenzir/spawn_arguments.hpp"
#include "tenzir/spawn_catalog.hpp"
#include "tenzir/spawn_counter.hpp"
#include "tenzir/spawn_disk_monitor.hpp"
#include "tenzir/spawn_eraser.hpp"
#include "tenzir/spawn_exporter.hpp"
#include "tenzir/spawn_importer.hpp"
#include "tenzir/spawn_index.hpp"
#include "tenzir/spawn_node.hpp"
#include "tenzir/status.hpp"
#include "tenzir/table_slice.hpp"
#include "tenzir/taxonomies.hpp"
#include "tenzir/terminate.hpp"
#include "tenzir/version.hpp"

#include <caf/function_view.hpp>
#include <caf/io/middleman.hpp>
#include <caf/settings.hpp>

#include <chrono>
#include <csignal>
#include <fstream>
#include <sstream>

namespace tenzir {

namespace {

// This is a side-channel to communicate the self pointer into the spawn- and
// send-command functions, whose interfaces are constrained by the command
// factory.
thread_local node_actor::stateful_pointer<node_state> this_node = nullptr;

/// A list of components that are essential for importing and exporting data
/// from the node.
std::set<const char*> core_components = {
  "accountant", "catalog", "filesystem", "importer", "index",
};

bool is_core_component(std::string_view type) {
  auto pred = [&](const char* x) {
    return x == type;
  };
  return std::any_of(std::begin(core_components), std::end(core_components),
                     pred);
}

/// Helper function to determine whether a component can be spawned at most
/// once.
bool is_singleton(std::string_view type) {
  // TODO: All of these actor interfaces are strongly typed. The value of `type`
  // is received via the actor interface of the NODE sometimes, which means that
  // we cannot just pass arbitrary actors to it. Atoms aren't really an option
  // either, because `caf::atom_value` was removed with CAF 0.18. We can,
  // however, abuse the fact that every typed actor has a type ID assigned, and
  // change the node to work with type IDs over actor names everywhere. This
  // refactoring will be much easier once the NODE itself is a typed actor, so
  // let's hold off until then.
  const char* singletons[]
    = {"accountant", "disk-monitor", "eraser", "filesystem",
       "importer",   "index",        "catalog"};
  auto pred = [&](const char* x) {
    return x == type;
  };
  return std::any_of(std::begin(singletons), std::end(singletons), pred);
}

auto find_endpoint_plugin(const http_request_description& desc)
  -> const rest_endpoint_plugin* {
  for (auto const& plugin : plugins::get()) {
    auto const* rest_plugin = plugin.as<rest_endpoint_plugin>();
    if (!rest_plugin)
      continue;
    for (const auto& endpoint : rest_plugin->rest_endpoints())
      if (endpoint.canonical_path() == desc.canonical_path)
        return rest_plugin;
  }
  return nullptr;
}

void collect_component_status(node_actor::stateful_pointer<node_state> self,
                              status_verbosity v, duration timeout,
                              const std::vector<std::string>& components) {
  const auto has_component = [&](std::string_view name) {
    return components.empty()
           || std::any_of(components.begin(), components.end(),
                          [&](const auto& component) {
                            return component == name;
                          });
  };
  struct extra_state {
    size_t memory_usage = 0;
    static void deliver(caf::typed_response_promise<std::string>&& promise,
                        record&& content) {
      // We strip and sort the output for a cleaner presentation of the data.
      if (auto json = to_json(sort(strip(content))))
        promise.deliver(std::move(*json));
    }
    // In-place sort each level of the tree.
    static record& sort(record&& r) {
      std::sort(r.begin(), r.end());
      for (auto& [_, value] : r)
        if (auto* nested = caf::get_if<record>(&value))
          sort(std::move(*nested));
      return r;
    };
  };
  auto rs = make_status_request_state<extra_state, std::string>(self);
  // Pre-fill the version information.
  if (has_component("version")) {
    auto version = retrieve_versions();
    rs->content["version"] = version;
  }
  // Pre-fill our result with system stats.
  if (has_component("system")) {
    auto system = record{};
    if (v >= status_verbosity::info) {
      auto now = time::clock::now();
      system["timestamp"] = fmt::format(
        "{:%FT%T%z}", fmt::localtime(time::clock::to_time_t(now)));
      system["uptime"] = to_string(now - self->state.start_time);
      system["in-memory-table-slices"] = uint64_t{table_slice::instances()};
      system["database-path"] = self->state.dir.string();
      merge(detail::get_status(), system, policy::merge_lists::no);
    }
    if (v >= status_verbosity::detailed) {
      auto config_files = list{};
      std::transform(loaded_config_files().begin(), loaded_config_files().end(),
                     std::back_inserter(config_files),
                     [](const std::filesystem::path& x) {
                       return x.string();
                     });
      std::transform(plugins::loaded_config_files().begin(),
                     plugins::loaded_config_files().end(),
                     std::back_inserter(config_files),
                     [](const std::filesystem::path& x) {
                       return x.string();
                     });
      system["config-files"] = std::move(config_files);
    }
    if (v >= status_verbosity::debug) {
      auto& sys = self->system();
      system["running-actors"] = uint64_t{sys.registry().running()};
      system["detached-actors"] = uint64_t{sys.detached_actors()};
      system["worker-threads"] = uint64_t{sys.scheduler().num_workers()};
    }
    rs->content["system"] = std::move(system);
  }
  // Send out requests and collects answers.
  for (const auto& [label, component] : self->state.registry.components()) {
    // Requests to busy remote sources and sinks can easily delay the combined
    // response because the status requests don't get scheduled soon enough.
    // NOTE: We must use `caf::actor::node` rather than
    // `caf::actor_node`, because the actor system for remote actors is
    // proxied, so using `component.actor.home_system().node()` will result in
    // a different `node_id` from the one we actually want to compare.
    if (component.actor.node() != self->node())
      continue;
    if (!has_component(component.type))
      continue;
    collect_status(rs, timeout, v, component.actor, rs->content, label);
  }
}

/// Registers (and monitors) a component through the node.
caf::error
register_component(node_actor::stateful_pointer<node_state> self,
                   const caf::actor& component, std::string_view type,
                   std::string_view label = {}) {
  if (!self->state.registry.add(component, std::string{type},
                                std::string{label})) {
    auto msg // separate variable for clang-format only
      = fmt::format("{} failed to add component to registry: {}", *self,
                    label.empty() ? type : label);
    return caf::make_error(ec::unspecified, std::move(msg));
  }
  self->monitor(component);
  return caf::none;
}

/// Spawns the accountant actor.
accountant_actor
spawn_accountant(node_actor::stateful_pointer<node_state> self) {
  if (!caf::get_or(content(self->system().config()), "tenzir.enable-metrics",
                   false))
    return {};
  // It doesn't make much sense to run the accountant for one-shot commands
  // with a local database using `--node`, so this prevents spawning it.
  if (caf::get_or(content(self->system().config()), "tenzir.node", false))
    return {};
  const auto metrics_opts = caf::get_or(content(self->system().config()),
                                        "tenzir.metrics", caf::settings{});
  auto cfg = to_accountant_config(metrics_opts);
  if (!cfg) {
    TENZIR_ERROR("{} failed to parse metrics configuration: {}", *self,
                 cfg.error());
    return {};
  }
  auto accountant = self->spawn<caf::detached>(
    tenzir::accountant, std::move(*cfg), self->state.dir);
  auto err = register_component(self, caf::actor_cast<caf::actor>(accountant),
                                "accountant");
  // Registration cannot fail; empty registry.
  TENZIR_ASSERT(err == caf::none);
  return accountant;
}

} // namespace

caf::message status_command(const invocation& inv, caf::actor_system&) {
  if (caf::get_or(inv.options, "tenzir.node", false)) {
    return caf::make_message(caf::make_error( //
      ec::invalid_configuration,
      "unable to execute status command when spawning a "
      "node locally instead of connecting to one; please "
      "unset the option tenzir.node"));
  }
  auto self = this_node;
  auto verbosity = status_verbosity::info;
  if (caf::get_or(inv.options, "tenzir.status.detailed", false))
    verbosity = status_verbosity::detailed;
  if (caf::get_or(inv.options, "tenzir.status.debug", false))
    verbosity = status_verbosity::debug;
  auto timeout_value = get_or_duration(inv.options, "tenzir.status.timeout",
                                       defaults::status_request_timeout);
  if (!timeout_value) {
    return caf::make_message(caf::make_error(
      ec::parse_error,
      fmt::format("failed to read status timeout: {}", timeout_value.error())));
  }
  auto timeout = *timeout_value;
  if (inv.arguments.empty())
    TENZIR_VERBOSE("{} collects status for all components", *self);
  else
    TENZIR_VERBOSE("{} collects status for components {}", *self,
                   inv.arguments);
  collect_component_status(self, verbosity, timeout, inv.arguments);
  return {};
}

caf::expected<caf::actor>
spawn_accountant(node_actor::stateful_pointer<node_state> self,
                 spawn_arguments& args) {
  const auto& options = args.inv.options;
  auto metrics_opts = caf::get_or(options, "tenzir.metrics", caf::settings{});
  auto cfg = to_accountant_config(metrics_opts);
  if (!cfg)
    return cfg.error();
  return caf::actor_cast<caf::actor>(
    self->spawn(accountant, std::move(*cfg), self->state.dir));
}

caf::expected<caf::actor>
spawn_component(node_actor::stateful_pointer<node_state> self,
                const invocation& inv, spawn_arguments& args) {
  TENZIR_TRACE_SCOPE("{} {}", TENZIR_ARG(inv), TENZIR_ARG(args));
  auto i = node_state::component_factory.find(inv.full_name);
  if (i == node_state::component_factory.end())
    return caf::make_error(ec::unspecified, "invalid spawn component");
  return i->second(self, args);
}

/// Lifts a factory function that accepts `local_actor*` as first argument
/// to a function accpeting `node_actor::stateful_pointer<node_state>` instead.
template <caf::expected<caf::actor> (*Fun)(caf::local_actor*, spawn_arguments&)>
node_state::component_factory_fun lift_component_factory() {
  return
    [](node_actor::stateful_pointer<node_state> self, spawn_arguments& args) {
      // Delegate to lifted function.
      return Fun(self, args);
    };
}

template <caf::expected<caf::actor> (*Fun)(
  node_actor::stateful_pointer<node_state>, spawn_arguments&)>
node_state::component_factory_fun lift_component_factory() {
  return Fun;
}

auto make_component_factory() {
  auto result = node_state::named_component_factory{
    {"spawn accountant", lift_component_factory<spawn_accountant>()},
    {"spawn counter", lift_component_factory<spawn_counter>()},
    {"spawn disk-monitor", lift_component_factory<spawn_disk_monitor>()},
    {"spawn eraser", lift_component_factory<spawn_eraser>()},
    {"spawn exporter", lift_component_factory<spawn_exporter>()},
    {"spawn importer", lift_component_factory<spawn_importer>()},
    {"spawn catalog", lift_component_factory<spawn_catalog>()},
    {"spawn index", lift_component_factory<spawn_index>()},
  };
  return result;
}

auto make_command_factory() {
  // When updating this list, remember to update its counterpart in
  // application.cpp as well iff necessary
  auto result = command::factory{
    {"spawn accountant", node_state::spawn_command},
    {"spawn counter", node_state::spawn_command},
    {"spawn disk-monitor", node_state::spawn_command},
    {"spawn eraser", node_state::spawn_command},
    {"spawn exporter", node_state::spawn_command},
    {"spawn importer", node_state::spawn_command},
    {"spawn catalog", node_state::spawn_command},
    {"spawn index", node_state::spawn_command},
    {"status", status_command},
  };
  return result;
}

std::string generate_label(node_actor::stateful_pointer<node_state> self,
                           std::string_view component) {
  // C++20: remove the indirection through std::string.
  auto n = self->state.label_counters[std::string{component}]++;
  return std::string{component} + '-' + std::to_string(n);
}

caf::message
node_state::spawn_command(const invocation& inv,
                          [[maybe_unused]] caf::actor_system& sys) {
  TENZIR_TRACE_SCOPE("{}", inv);
  using std::begin;
  using std::end;
  auto* self = this_node;
  if (self->state.tearing_down)
    return caf::make_message(caf::make_error( //
      ec::no_error, "can't spawn a component while tearing down"));
  // We configured the command to have the name of the component.
  auto inv_name_split = detail::split(inv.full_name, " ");
  TENZIR_ASSERT(inv_name_split.size() > 1);
  std::string comp_type{inv_name_split[1]};
  // Auto-generate label if none given.
  std::string label;
  if (auto label_ptr = caf::get_if<std::string>(&inv.options, "tenzir.spawn."
                                                              "label")) {
    label = *label_ptr;
    if (label.empty()) {
      auto err = caf::make_error(ec::unspecified, "empty component label");
      return caf::make_message(std::move(err));
    }
    if (self->state.registry.find_by_label(label)) {
      auto err = caf::make_error(ec::unspecified, "duplicate component label");
      return caf::make_message(std::move(err));
    }
  } else {
    label = comp_type;
    if (!is_singleton(comp_type)) {
      label = generate_label(self, comp_type);
      TENZIR_DEBUG("{} auto-generated new label: {}", *self, label);
    }
  }
  TENZIR_DEBUG("{} spawns a {} with the label {}", *self, comp_type, label);
  auto spawn_inv = inv;
  // Spawn our new Tenzir component.
  spawn_arguments args{spawn_inv, self->state.dir, label};
  auto component = spawn_component(self, args.inv, args);
  if (!component) {
    if (component.error())
      TENZIR_WARN("{} failed to spawn component: {}", __func__,
                  render(component.error()));
    return caf::make_message(std::move(component.error()));
  }
  if (auto err = register_component(self, *component, comp_type, label))
    return caf::make_message(std::move(err));
  TENZIR_DEBUG("{} registered {} as {}", *self, comp_type, label);
  return caf::make_message(*component);
}

auto node_state::get_endpoint_handler(const http_request_description& desc)
  -> const handler_and_endpoint& {
  static const auto empty_response = handler_and_endpoint{};
  auto it = rest_handlers.find(desc.canonical_path);
  if (it != rest_handlers.end())
    return it->second;
  // Spawn handler on first usage
  auto const* plugin = find_endpoint_plugin(desc);
  if (!plugin)
    return empty_response;
  // TODO: Monitor the spawned handler and restart if it goes down.
  auto handler = plugin->handler(self->system(), self);
  for (auto const& endpoint : plugin->rest_endpoints())
    rest_handlers[endpoint.canonical_path()]
      = std::make_pair(handler, endpoint);
  auto result = rest_handlers.find(desc.canonical_path);
  // If no canonical path matches, `find_endpoint_plugin()` should
  // have already returned `nullptr`.
  TENZIR_ASSERT_CHEAP(result != rest_handlers.end());
  return result->second;
}

node_actor::behavior_type
node(node_actor::stateful_pointer<node_state> self, std::string /*name*/,
     std::filesystem::path dir, detach_components detach_filesystem) {
  self->state.self = self;
  self->state.dir = std::move(dir);
  // Initialize component and command factories.
  node_state::component_factory = make_component_factory();
  node_state::command_factory = make_command_factory();
  // Initialize the accountant.
  auto accountant = spawn_accountant(self);
  // Initialize the file system with the node directory as root.
  auto fs = detach_filesystem == detach_components::yes
              ? self->spawn<caf::detached>(posix_filesystem, self->state.dir,
                                           accountant)
              : self->spawn(posix_filesystem, self->state.dir, accountant);
  auto err
    = register_component(self, caf::actor_cast<caf::actor>(fs), "filesystem");
  TENZIR_ASSERT(err == caf::none); // Registration cannot fail; empty registry.
  // Remove monitored components.
  self->set_down_handler([=](const caf::down_msg& msg) {
    TENZIR_DEBUG("{} got DOWN from {}", *self, msg.source);
    if (!self->state.tearing_down) {
      auto actor = caf::actor_cast<caf::actor>(msg.source);
      auto component = self->state.registry.remove(actor);
      TENZIR_ASSERT(component);
      // Terminate if a singleton dies.
      if (is_core_component(component->type)) {
        TENZIR_ERROR("{} terminates after DOWN from {} with reason {}", *self,
                     component->type, msg.reason);
        self->send_exit(self, caf::exit_reason::user_shutdown);
      }
    }
  });
  // Terminate deterministically on shutdown.
  self->set_exit_handler([=](const caf::exit_msg& msg) {
    TENZIR_DEBUG("{} got EXIT from {}", *self, msg.source);
    self->state.tearing_down = true;
    // Ignore duplicate EXIT messages except for hard kills.
    self->set_exit_handler([=](const caf::exit_msg& msg) {
      if (msg.reason == caf::exit_reason::kill) {
        TENZIR_WARN("{} received hard kill and terminates immediately", *self);
        self->quit(msg.reason);
      } else {
        TENZIR_DEBUG("{} ignores duplicate EXIT message from {}", *self,
                     msg.source);
      }
    });
    auto& registry = self->state.registry;
    // Core components are terminated in a second stage, we remove them from the
    // registry upfront and deal with them later.
    std::vector<caf::actor> core_shutdown_handles;
    caf::actor filesystem_handle;
    // The components listed here need to be terminated in sequential order.
    // The importer needs to shut down first because it might still have
    // buffered data. The filesystem is needed by all others for the persisting
    // logic.
    auto shutdown_sequence = std::initializer_list<const char*>{
      "importer", "index", "catalog", "accountant", "filesystem",
    };
    // Make sure that these remain in sync.
    TENZIR_ASSERT(std::set<const char*>{shutdown_sequence} == core_components);
    for (const char* name : shutdown_sequence) {
      if (auto comp = registry.remove(name)) {
        if (comp->type == "filesystem")
          filesystem_handle = comp->actor;
        else
          core_shutdown_handles.push_back(comp->actor);
      }
    }
    std::vector<caf::actor> aux_components;
    for (const auto& [_, comp] : registry.components()) {
      self->demonitor(comp.actor);
      // Ignore remote actors.
      if (comp.actor->node() != self->node())
        continue;
      aux_components.push_back(comp.actor);
    }
    // Drop everything.
    registry.clear();
    auto core_shutdown_sequence
      = [=, core_shutdown_handles = std::move(core_shutdown_handles),
         filesystem_handle = std::move(filesystem_handle)]() mutable {
          for (const auto& comp : core_shutdown_handles)
            self->demonitor(comp);
          shutdown<policy::sequential>(self, std::move(core_shutdown_handles));
          // We deliberately do not send an exit message to the filesystem
          // actor, as that would mean that actors not tracked by the component
          // registry which hold a strong handle to the filesystem actor cannot
          // use it for persistence on shutdown.
          self->demonitor(filesystem_handle);
          filesystem_handle = {};
        };
    terminate<policy::parallel>(self, std::move(aux_components))
      .then(
        [self, core_shutdown_sequence](atom::done) mutable {
          TENZIR_DEBUG("{} terminated auxiliary actors, commencing core "
                       "shutdown "
                       "sequence...",
                       *self);
          core_shutdown_sequence();
        },
        [self, core_shutdown_sequence](const caf::error& err) mutable {
          TENZIR_ERROR("{} failed to cleanly terminate auxiliary actors {}, "
                       "shutting down core components",
                       *self, err);
          core_shutdown_sequence();
        });
  });
  // Define the node behavior.
  return {
    [self](atom::run, const invocation& inv) -> caf::result<caf::message> {
      TENZIR_DEBUG("{} got command {} with options {} and arguments {}", *self,
                   inv.full_name, inv.options, inv.arguments);
      // Run the command.
      this_node = self;
      return run(inv, self->system(), node_state::command_factory);
    },
    [self](atom::proxy,
           http_request_description& desc) -> caf::result<rest_response> {
      TENZIR_VERBOSE("{} proxying request to {}", *self, desc.canonical_path);
      auto [handler, endpoint] = self->state.get_endpoint_handler(desc);
      if (!handler)
        // TODO: Distinguish between 404 (unknown path) and 500 (failed to
        // spawn) here.
        return rest_response::make_error(500, "failed to get rest handler",
                                         caf::error{});
      auto unparsed_params = http_parameter_map::from_json(desc.json_body);
      if (!unparsed_params)
        return rest_response::make_error(400, "invalid json",
                                         unparsed_params.error());
      auto params = parse_endpoint_parameters(endpoint, *unparsed_params);
      if (!params)
        return rest_response::make_error(400, "invalid parameters",
                                         params.error());
      auto rp = self->make_response_promise<rest_response>();
      self
        ->request(handler, caf::infinite, atom::http_request_v,
                  endpoint.endpoint_id, *params)
        .then(
          [rp](rest_response& rsp) mutable {
            rp.deliver(std::move(rsp));
          },
          [rp](const caf::error& e) mutable {
            rp.deliver(rest_response::make_error(500, "internal error", e));
          });
      return rp;
    },
    [self](atom::internal, atom::spawn, atom::plugin) -> caf::result<void> {
      // Add all plugins to the component registry.
      for (const auto& component : plugins::get<component_plugin>()) {
        auto handle = component->make_component(self);
        if (!handle)
          // The spawn function can provide a better log message so we don't
          // print one here.
          continue;
        if (auto err
            = register_component(self, caf::actor_cast<caf::actor>(handle),
                                 component->component_name()))
          return caf::make_error( //
            ec::unspecified, fmt::format("{} failed to register component {} "
                                         "from plugin {} in component "
                                         "registry: {}",
                                         *self, component->component_name(),
                                         component->name(), err));
      }
      return {};
    },
    [self](atom::spawn, const invocation& inv) {
      TENZIR_DEBUG("{} got spawn command {} with options {} and arguments {}",
                   *self, inv.full_name, inv.options, inv.arguments);
      // Run the command.
      this_node = self;
      auto msg = run(inv, self->system(), node_state::command_factory);
      auto result = caf::result<caf::actor>{caf::error{}};
      if (!msg) {
        result = caf::result<caf::actor>{std::move(msg.error())};
      } else if (msg->empty()) {
        TENZIR_VERBOSE("{} encountered empty invocation response", *self);
      } else {
        auto f = caf::message_handler{
          [&](caf::error& x) {
            result.get_data() = std::move(x);
          },
          [&](caf::actor& x) {
            result = caf::result<caf::actor>{std::move(x)};
          },
          [&](caf::message& x) {
            TENZIR_ERROR("{} encountered invalid invocation response: {}",
                         *self, deep_to_string(x));
            result = caf::result<caf::actor>{caf::make_error(
              ec::invalid_result, "invalid spawn invocation response",
              std::move(x))};
          },
        };
        f(*msg);
      }
      return result;
    },
    [self](atom::put, const caf::actor& component,
           const std::string& type) -> caf::result<atom::ok> {
      TENZIR_DEBUG("{} got new {}", *self, type);
      if (type.empty())
        return caf::make_error(ec::unspecified, "empty component type");
      // Check if the new component is a singleton.
      auto& registry = self->state.registry;
      if (is_singleton(type) && registry.find_by_label(type))
        return caf::make_error(ec::unspecified, "component already exists");
      // Generate label
      auto label = generate_label(self, type);
      TENZIR_DEBUG("{} generated new component label {}", *self, label);
      if (auto err = register_component(self, component, type, label))
        return err;
      return atom::ok_v;
    },
    [self](atom::get, atom::type, const std::string& type) {
      TENZIR_DEBUG("{} got a request for a component of type {}", *self, type);
      auto result = self->state.registry.find_by_type(type);
      TENZIR_DEBUG("{} responds to the request for {} with {}", *self, type,
                   result);
      return result;
    },
    [self](atom::get, atom::label, const std::string& label) {
      TENZIR_DEBUG("{} got a request for the component {}", *self, label);
      auto result = self->state.registry.find_by_label(label);
      TENZIR_DEBUG("{} responds to the request for {} with {}", *self, label,
                   result);
      return result;
    },
    [self](atom::get, atom::label, const std::vector<std::string>& labels) {
      TENZIR_DEBUG("{} got a request for the components {}", *self, labels);
      std::vector<caf::actor> result;
      result.reserve(labels.size());
      for (const auto& label : labels)
        result.push_back(self->state.registry.find_by_label(label));
      TENZIR_DEBUG("{} responds to the request for {} with {}", *self, labels,
                   result);
      return result;
    },
    [](atom::get, atom::version) { //
      return retrieve_versions();
    },
    [self](atom::config) -> record {
      auto result = to_data(self->config().content);
      TENZIR_ASSERT(caf::holds_alternative<record>(result));
      return std::move(caf::get<record>(result));
    },
    [self](atom::spawn, operator_box& box, operator_type input_type,
           const receiver_actor<diagnostic>& diagnostic_handler,
           const receiver_actor<pipeline_op_metrics>& metrics_handler,
           int index) -> caf::result<exec_node_actor> {
      auto op = std::move(box).unwrap();
      if (op->location() == operator_location::local) {
        return caf::make_error(ec::logic_error,
                               fmt::format("{} cannot spawn local operator "
                                           "'{}' in remote node",
                                           *self, op));
      }
      auto description = op->to_string();
<<<<<<< HEAD
      auto spawn_result
        = spawn_exec_node(self, std::move(op), input_type,
                          static_cast<node_actor>(self), diagnostic_handler,
                          metrics_handler, index);
=======
      auto spawn_result = spawn_exec_node(self, std::move(op), input_type,
                                          static_cast<node_actor>(self),
                                          diagnostic_handler, false);
>>>>>>> 7adb8dad
      if (not spawn_result) {
        return caf::make_error(ec::logic_error,
                               fmt::format("{} failed to spawn execution node "
                                           "for operator '{}': {}",
                                           *self, op, spawn_result.error()));
      }
      // TODO: Check output type.
      return spawn_result->first;
    },
  };
}

} // namespace tenzir<|MERGE_RESOLUTION|>--- conflicted
+++ resolved
@@ -689,16 +689,10 @@
                                            *self, op));
       }
       auto description = op->to_string();
-<<<<<<< HEAD
       auto spawn_result
         = spawn_exec_node(self, std::move(op), input_type,
                           static_cast<node_actor>(self), diagnostic_handler,
-                          metrics_handler, index);
-=======
-      auto spawn_result = spawn_exec_node(self, std::move(op), input_type,
-                                          static_cast<node_actor>(self),
-                                          diagnostic_handler, false);
->>>>>>> 7adb8dad
+                          metrics_handler, index, false);
       if (not spawn_result) {
         return caf::make_error(ec::logic_error,
                                fmt::format("{} failed to spawn execution node "
