//    _   _____   __________
//   | | / / _ | / __/_  __/     Visibility
//   | |/ / __ |_\ \  / /          Across
//   |___/_/ |_/___/ /_/       Space and Time
//
// SPDX-FileCopyrightText: (c) 2023 The Tenzir Contributors
// SPDX-License-Identifier: BSD-3-Clause

#include "tenzir/diagnostics.hpp"
#include "tenzir/tql/parser.hpp"

#include <tenzir/concept/parseable/tenzir/data.hpp>
#include <tenzir/concept/parseable/tenzir/expression.hpp>
#include <tenzir/concept/parseable/tenzir/pipeline.hpp>
#include <tenzir/concept/parseable/to.hpp>
#include <tenzir/detail/pp.hpp>
#include <tenzir/pipeline.hpp>
#include <tenzir/pipeline_executor.hpp>
#include <tenzir/plugin.hpp>
#include <tenzir/test/fixtures/actor_system.hpp>
#include <tenzir/test/fixtures/actor_system_and_events.hpp>
#include <tenzir/test/fixtures/events.hpp>
#include <tenzir/test/serialization.hpp>
#include <tenzir/test/stdin_file_inut.hpp>
#include <tenzir/test/test.hpp>
#include <tenzir/test/utils.hpp>

#include <caf/detail/scope_guard.hpp>
#include <caf/system_messages.hpp>
#include <caf/test/dsl.hpp>

namespace tenzir {
namespace {

class dummy_control_plane final : public operator_control_plane {
public:
  auto get_error() const -> caf::error {
    return error_;
  }

  auto self() noexcept -> exec_node_actor::base& override {
    FAIL("no mock implementation available");
  }

  auto node() noexcept -> node_actor override {
    FAIL("no mock implementation available");
  }

  auto abort(caf::error error) noexcept -> void override {
    TENZIR_ASSERT(error != caf::none);
    error_ = error;
  }

  auto warn(caf::error) noexcept -> void override {
    FAIL("not implemented");
  }

  auto emit(table_slice) noexcept -> void override {
    FAIL("not implemented");
  }

  auto schemas() const noexcept -> const std::vector<type>& override {
    FAIL("not implemented");
  }

  auto concepts() const noexcept -> const concepts_map& override {
    FAIL("not implemented");
  }

  auto diagnostics() noexcept -> diagnostic_handler& override {
    static auto diag = null_diagnostic_handler{};
    return diag;
  }

  auto allow_unsafe_pipelines() const noexcept -> bool override {
    return false;
  }

  auto has_terminal() const noexcept -> bool override {
    return false;
  }

private:
  caf::error error_{};
};

struct command final : public crtp_operator<command> {
  auto name() const -> std::string override {
    return "command";
  }

  auto operator()() const -> generator<std::monostate> {
    MESSAGE("hello, world!");
    co_return;
  }
};

struct source final : public crtp_operator<source> {
  explicit source(std::vector<table_slice> events)
    : events_(std::move(events)) {
  }

  auto name() const -> std::string override {
    return "source";
  }

  auto operator()() const -> generator<table_slice> {
    auto guard = caf::detail::scope_guard{[] {
      MESSAGE("source destroy");
    }};
    for (auto& table_slice : events_) {
      MESSAGE("source yield");
      co_yield table_slice;
    }
    MESSAGE("source return");
  }

  std::vector<table_slice> events_;
};

struct sink final : public crtp_operator<sink> {
  explicit sink(std::function<void(table_slice)> callback)
    : callback_(std::move(callback)) {
  }

  auto name() const -> std::string override {
    return "sink";
  }

  auto operator()(generator<table_slice> input) const
    -> generator<std::monostate> {
    auto guard = caf::detail::scope_guard{[] {
      MESSAGE("sink destroy");
    }};
    for (auto&& slice : input) {
      if (slice.rows() != 0) {
        MESSAGE("sink callback");
        callback_(slice);
      }
      MESSAGE("sink yield");
      co_yield {};
    }
    MESSAGE("sink return");
  }

  std::function<void(table_slice)> callback_;
};

struct fixture : fixtures::deterministic_actor_system_and_events {
  fixture()
    : deterministic_actor_system_and_events{TENZIR_PP_STRINGIFY(SUITE)} {
  }

  auto execute(pipeline p) -> caf::expected<void> {
    MESSAGE("executing pipeline: " << p.to_string());
    auto self = caf::scoped_actor{sys};
    auto executor = self->spawn<caf::monitored>(
      pipeline_executor, std::move(p),
<<<<<<< HEAD
      caf::actor_cast<receiver_actor<diagnostic>>(self),
      caf::actor_cast<receiver_actor<pipeline_op_metrics>>(self), node_actor{});
=======
      caf::actor_cast<receiver_actor<diagnostic>>(self), node_actor{}, false);
>>>>>>> 7adb8dad
    self->send(executor, atom::start_v);
    auto start_result = std::optional<caf::error>{};
    auto down_result = std::optional<caf::error>{};
    auto diag_error = std::optional<caf::error>{};
    self->receive_while([&] {
      run();
      return not down_result.has_value();
    })(
      [&, executor] {
        (void)executor;
        MESSAGE("startup successful");
        CHECK(not start_result);
        start_result.emplace();
      },
      [&, executor](caf::error& error) {
        (void)executor;
        MESSAGE("startup failed: " << error);
        CHECK(not start_result);
        start_result.emplace(std::move(error));
      },
      [&](caf::down_msg& msg) {
        MESSAGE("executor down: " << msg);
        CHECK(not down_result);
        if (not msg.reason or msg.reason == caf::exit_reason::unreachable
            or msg.reason == caf::sec::broken_promise) {
          down_result.emplace();
        } else {
          down_result.emplace(std::move(msg.reason));
        }
      },
      [&](diagnostic& d) {
        MESSAGE("received diagnostic: " << d);
        if (not diag_error and d.severity == severity::error) {
          diag_error = caf::make_error(ec::unspecified, fmt::to_string(d));
        }
      },
      [&](pipeline_op_metrics&) {
        MESSAGE("received metrics");
        // Do nothing with metrics locally for now.
      });
    MESSAGE("waiting for executor");
    self->wait_for(executor);
    REQUIRE(down_result);
    if (diag_error) {
      REQUIRE(not start_result or start_result == ec::silent);
      REQUIRE(down_result == ec::silent);
      return std::move(*diag_error);
    }
    if (start_result and *start_result) {
      return std::move(*start_result);
    }
    if (*down_result) {
      return std::move(*down_result);
    }
    if (start_result) {
      return caf::make_error(ec::logic_error, "start was not responded to");
    }
    return {};
  }
};

FIXTURE_SCOPE(pipeline_fixture, fixture)

TEST(actor executor success) {
  for (auto num : {0, 1, 4, 5}) {
    auto v
      = unbox(pipeline::internal_parse(fmt::format("head {}", num))).unwrap();
    v.insert(v.begin(),
             std::make_unique<source>(std::vector<table_slice>{
               head(zeek_conn_log.at(0), 1), head(zeek_conn_log.at(0), 1),
               head(zeek_conn_log.at(0), 1), head(zeek_conn_log.at(0), 1)}));
    auto actual = 0;
    v.push_back(std::make_unique<sink>([&](table_slice) {
      actual += 1;
    }));
    auto p = pipeline{std::move(v)};
    REQUIRE_NOERROR(execute(p));
    CHECK_EQUAL(actual, std::min(num, 4));
  }
}

TEST(actor executor execution error) {
  class execution_error_operator final
    : public crtp_operator<execution_error_operator> {
  public:
    auto name() const -> std::string override {
      return "error";
    }

    auto operator()(generator<table_slice>, operator_control_plane& ctrl) const
      -> generator<table_slice> {
      ctrl.abort(caf::make_error(ec::unspecified));
      co_return;
    }
  };

  auto ops = std::vector<operator_ptr>{};
  ops.push_back(std::make_unique<source>(zeek_conn_log));
  ops.push_back(std::make_unique<execution_error_operator>());
  ops.push_back(std::make_unique<sink>([](table_slice input) {
    CHECK(input.rows() == 0);
  }));
  auto pipe = pipeline{std::move(ops)};
  auto result = execute(pipe);
  REQUIRE(not result);
  CHECK_EQUAL(result.error(), ec::unspecified);
}

TEST(actor executor instantiation error) {
  class instantiation_error_operator final
    : public crtp_operator<instantiation_error_operator> {
  public:
    auto name() const -> std::string override {
      return "error";
    }

    auto operator()(generator<table_slice>, operator_control_plane&) const
      -> caf::expected<generator<table_slice>> {
      return caf::make_error(ec::unspecified);
    }
  };

  auto ops = std::vector<operator_ptr>{};
  ops.push_back(std::make_unique<source>(zeek_conn_log));
  ops.push_back(std::make_unique<instantiation_error_operator>());
  ops.push_back(std::make_unique<sink>([](table_slice) {
    CHECK(false);
  }));
  auto pipe = pipeline{std::move(ops)};
  auto result = execute(pipe);
  MESSAGE("execute result: " << result);
  REQUIRE(not result);
  CHECK_EQUAL(result.error(), ec::unspecified);
}

TEST(taste 42) {
  auto v = unbox(pipeline::internal_parse("taste 42")).unwrap();
  v.insert(v.begin(),
           std::make_unique<source>(std::vector<table_slice>{
             head(zeek_conn_log.at(0), 1), head(zeek_conn_log.at(0), 1),
             head(zeek_conn_log.at(0), 1), head(zeek_conn_log.at(0), 1)}));
  auto count = 0;
  v.push_back(std::make_unique<sink>([&](table_slice) {
    count += 1;
  }));
  auto p = pipeline{std::move(v)};
  for (auto&& result : make_local_executor(std::move(p))) {
    REQUIRE_NOERROR(result);
  }
  CHECK_GREATER(count, 0);
}

TEST(source | where #schema == "zeek.conn" | sink) {
  auto count = size_t{0};
  auto v = unbox(pipeline::internal_parse(
                   R"(taste 42 | where #schema == "zeek.conn")"))
             .unwrap();
  v.insert(v.begin(),
           std::make_unique<source>(std::vector<table_slice>{
             head(zeek_conn_log.at(0), 1), head(zeek_conn_log.at(0), 2),
             head(zeek_conn_log.at(0), 3), head(zeek_conn_log.at(0), 4)}));
  v.push_back(std::make_unique<sink>([&](table_slice slice) {
    MESSAGE("---- sink ----");
    count += slice.rows();
  }));
  auto executor = make_local_executor(pipeline{std::move(v)});
  for (auto&& result : executor) {
    REQUIRE_NOERROR(result);
  }
  REQUIRE_EQUAL(count, size_t{10});
}

TEST(tail 5) {
  {
    auto v = unbox(pipeline::internal_parse("tail 5")).unwrap();
    v.insert(v.begin(),
             std::make_unique<source>(std::vector<table_slice>{
               head(zeek_conn_log.at(0), 1), head(zeek_conn_log.at(0), 1),
               head(zeek_conn_log.at(0), 1), head(zeek_conn_log.at(0), 1)}));
    auto count = 0;
    v.push_back(std::make_unique<sink>([&](table_slice) {
      count += 1;
    }));
    auto p = pipeline{std::move(v)};
    for (auto&& result : make_local_executor(std::move(p))) {
      REQUIRE_NOERROR(result);
    }
    CHECK_GREATER(count, 0);
  }
}

TEST(unique) {
  auto ops
    = unbox(pipeline::internal_parse("select id.orig_h | unique")).unwrap();
  ops.insert(ops.begin(), std::make_unique<source>(std::vector<table_slice>{
                            head(zeek_conn_log.at(0), 1), // = 1
                            head(zeek_conn_log.at(0), 1), // + 0
                            head(zeek_conn_log.at(0), 5), // + 4
                            head(zeek_conn_log.at(0), 0), // + 0
                            head(zeek_conn_log.at(0), 5), // + 4
                            head(zeek_conn_log.at(0), 7), // + 5
                            head(zeek_conn_log.at(0), 7), // + 6
                            head(zeek_conn_log.at(0), 8), // + 7
                          }));
  auto count = size_t{0};
  ops.push_back(std::make_unique<sink>([&](table_slice slice) {
    count += slice.rows();
  }));
  auto executor = make_local_executor(pipeline{std::move(ops)});
  for (auto&& error : executor) {
    REQUIRE_NOERROR(error);
  }
  CHECK_EQUAL(count, size_t{1 + 0 + 4 + 0 + 4 + 5 + 6 + 7});
}

FIXTURE_SCOPE_END()

TEST(pipeline operator typing) {
  dummy_control_plane ctrl;
  {
    auto p = unbox(pipeline::internal_parse(""));
    REQUIRE_NOERROR((p.check_type<void, void>()));
    REQUIRE(std::holds_alternative<generator<std::monostate>>(
      unbox(p.instantiate(std::monostate{}, ctrl))));
    REQUIRE(p.infer_type<chunk_ptr>().value().is<chunk_ptr>());
    REQUIRE(std::holds_alternative<generator<chunk_ptr>>(
      unbox(p.instantiate(generator<chunk_ptr>{}, ctrl))));
    REQUIRE(p.infer_type<table_slice>().value().is<table_slice>());
    REQUIRE(std::holds_alternative<generator<table_slice>>(
      unbox(p.instantiate(generator<table_slice>{}, ctrl))));
  }
  {
    auto p = unbox(pipeline::internal_parse("pass"));
    REQUIRE(!p.infer_type<void>());
    REQUIRE_ERROR(p.instantiate(std::monostate{}, ctrl));
    REQUIRE(p.infer_type<chunk_ptr>().value().is<chunk_ptr>());
    REQUIRE(std::holds_alternative<generator<chunk_ptr>>(
      unbox(p.instantiate(generator<chunk_ptr>{}, ctrl))));
    REQUIRE(p.infer_type<table_slice>().value().is<table_slice>());
    REQUIRE(std::holds_alternative<generator<table_slice>>(
      unbox(p.instantiate(generator<table_slice>{}, ctrl))));
  }
  {
    auto p = unbox(pipeline::internal_parse("taste 42"));
    REQUIRE(!p.infer_type<void>());
    REQUIRE_ERROR(p.instantiate(std::monostate{}, ctrl));
    REQUIRE_ERROR(p.infer_type<chunk_ptr>());
    REQUIRE_ERROR(p.instantiate(generator<chunk_ptr>{}, ctrl));
    REQUIRE(p.infer_type<table_slice>().value().is<table_slice>());
    REQUIRE(std::holds_alternative<generator<table_slice>>(
      unbox(p.instantiate(generator<table_slice>{}, ctrl))));
  }
  {
    auto p = unbox(pipeline::internal_parse("where :ip"));
    REQUIRE(!p.infer_type<void>());
    REQUIRE_ERROR(p.instantiate(std::monostate{}, ctrl));
    REQUIRE_ERROR(p.infer_type<chunk_ptr>());
    REQUIRE_ERROR(p.instantiate(generator<chunk_ptr>{}, ctrl));
    REQUIRE(p.infer_type<table_slice>().value().is<table_slice>());
    REQUIRE(std::holds_alternative<generator<table_slice>>(
      unbox(p.instantiate(generator<table_slice>{}, ctrl))));
  }
  {
    auto p
      = unbox(pipeline::internal_parse("taste 13 | pass | where abc == 123"));
    REQUIRE(!p.infer_type<void>());
    REQUIRE_ERROR(p.instantiate(std::monostate{}, ctrl));
    REQUIRE_ERROR(p.infer_type<chunk_ptr>());
    REQUIRE_ERROR(p.instantiate(generator<chunk_ptr>{}, ctrl));
    REQUIRE(p.infer_type<table_slice>().value().is<table_slice>());
    REQUIRE(std::holds_alternative<generator<table_slice>>(
      unbox(p.instantiate(generator<table_slice>{}, ctrl))));
  }
}

TEST(command) {
  std::vector<operator_ptr> ops;
  ops.push_back(std::make_unique<command>());
  auto put = pipeline{std::move(ops)};
  for (auto&& error : make_local_executor(std::move(put))) {
    REQUIRE_EQUAL(error, caf::none);
  }
}

const auto potpourri_pipeline
  = "drop xyz, :ip "
    "| hash --salt=\"eIudsnREd\" name "
    "| head 42 "
    "| pseudonymize --method=\"crypto-pan\" --seed=\"abcd1234\" a "
    "| rename test=:suricata.flow, source_port=src_port "
    "| put a=\"xyz\", b=[1, 2, 3], c=[\"foo\"] "
    "| tail 1 "
    "| select :ip, timestamp "
    "| summarize abc=sum(def), any(ghi) by jkl, mno resolution 5ns "
    "| taste 123 "
    "| unique";

TEST(parse_potpourri) {
  REQUIRE_NOERROR(pipeline::internal_parse(potpourri_pipeline));
}

TEST(pipeline serialization) {
  check_binary_serialization(unbox(pipeline::internal_parse("pass")));
  check_binary_serialization(
    unbox(pipeline::internal_parse("pass | pass | pass")));
  check_binary_serialization(
    unbox(pipeline::internal_parse(potpourri_pipeline)));
  // check_serialization(unbox(pipeline::internal_parse(potpourri_pipeline)));
}

TEST(predicate pushdown into empty pipeline) {
  auto pipeline
    = unbox(pipeline::internal_parse("where x == 1 | where y == 2"));
  auto result
    = pipeline.predicate_pushdown_pipeline(unbox(to<expression>("z == 3")));
  REQUIRE(result);
  auto [expr, op] = std::move(*result);
  CHECK(std::move(op).unwrap().empty());
  CHECK_EQUAL(unbox(normalize_and_validate(expr)),
              to<expression>("x == 1 && y == 2 && z == 3"));
}

TEST(predicate pushdown select conflict) {
  auto pipeline = unbox(pipeline::internal_parse("where x == 0 | select x, z | "
                                                 "where y > 0 | where y < 5"));
  auto result = pipeline.predicate_pushdown(unbox(to<expression>("z == 3")));
  REQUIRE(result);
  auto [expr, op] = std::move(*result);
  CHECK_EQUAL(op->to_string(),
              "select x, z | where (y > 0 && y < 5 && z == 3)");
  auto expected_expr = unbox(to<expression>("x == 0"));
  CHECK_EQUAL(unbox(normalize_and_validate(expr)), expected_expr);
}

TEST(to with invalid inputs) {
  REQUIRE_ERROR(pipeline::internal_parse("to json write stdout"));
}

TEST(stdin with json parser with all from combinations) {
  auto definitions = {
    "from stdin",
    "from stdin --timeout 1s",
    "from stdin read json",
    "from stdin --timeout 1s read json",
  };
  for (auto definition : definitions) {
    MESSAGE("trying '" << definition << "'");
    test::stdin_file_input<"artifacts/inputs/json.txt"> file;
    auto source = unbox(pipeline::internal_parse(definition));
    auto ops = std::vector<operator_ptr>{};
    ops.push_back(std::make_unique<pipeline>(std::move(source)));
    auto sink_called = false;
    ops.push_back(std::make_unique<sink>([&sink_called](table_slice slice) {
      sink_called = true;
      REQUIRE_EQUAL(slice.rows(), 2u);
      REQUIRE_EQUAL(slice.columns(), 2u);
      CHECK_EQUAL(materialize(slice.at(0u, 0u)), int64_t{1});
      CHECK_EQUAL(materialize(slice.at(0u, 1u)), caf::none);
      CHECK_EQUAL(materialize(slice.at(1u, 0u)), caf::none);
      CHECK_EQUAL(materialize(slice.at(1u, 1u)), "2");
    }));
    for (auto&& x : make_local_executor(pipeline{std::move(ops)})) {
      REQUIRE_NOERROR(x);
    }
    REQUIRE(sink_called);
  }
}

TEST(user defined operator alias) {
  // We could detect some errors in the config file when loading the config.
  // This test assumes that the error is only triggered when using the alias.
  auto map = std::unordered_map<std::string, std::string>{
    {"something_random", "put something_random=123"},
    {"anonymize_urls", "put net.url=\"xxx\" | something_random"},
    {"self_recursive", "self_recursive | self_recursive"},
    {"mut_recursive1", "mut_recursive2"},
    {"mut_recursive2", "mut_recursive1"},
    {"head", "tail"},
    {"aggregate_flows", R"_(
       summarize
         pkts_toserver=sum(flow.pkts_toserver),
         pkts_toclient=sum(flow.pkts_toclient),
         bytes_toserver=sum(flow.bytes_toserver),
         bytes_toclient=sum(flow.bytes_toclient),
         start=min(flow.start),
         end=max(flow.end)
       by
         timestamp,
         src_ip,
         dest_ip
       resolution
         10 mins
  )_"}};
  // TODO: This can lead to errors if multiple tests are run in parallel.
  tql::set_operator_aliases(std::move(map));
  auto guard = caf::detail::scope_guard([] {
    // The config makes `head` unusable, so we have to restore.
    tql::set_operator_aliases({});
  });
  auto ops = unbox(pipeline::internal_parse("anonymize_urls | aggregate_flows"))
               .unwrap();
  REQUIRE_EQUAL(ops.size(), size_t{3});
  REQUIRE_ERROR(pipeline::internal_parse("aggregate_urls"));
  REQUIRE_ERROR(pipeline::internal_parse("self_recursive"));
  REQUIRE_ERROR(pipeline::internal_parse("mut_recursive1"));
  REQUIRE_ERROR(pipeline::internal_parse("head"));
}

auto execute(pipeline pipe) -> caf::expected<void> {
  for (auto&& result : make_local_executor(std::move(pipe))) {
    if (!result) {
      return result;
    }
  }
  return {};
}

TEST(load_stdin_arguments) {
  auto success = {"load stdin", "load stdin --timeout 1s"};
  auto error = {"load stdin --timeout", "load stdin --timeout nope",
                "load stdin --t1me0ut 1s", "load stdin --timeout 1s 2s"};
  for (auto x : success) {
    MESSAGE(x);
    test::stdin_file_input<"artifacts/inputs/json.txt"> file;
    REQUIRE_NOERROR(execute(
      unbox(pipeline::internal_parse(fmt::format("{} | save stdout", x)))));
  }
  for (auto x : error) {
    MESSAGE(x);
    REQUIRE_ERROR(pipeline::internal_parse(fmt::format("{} | to stdout", x)));
  }
}

TEST(operator argument parsing and escaping) {
  using namespace std::literals;
  auto a1 = "42\n --abc /**/ 'read' \n \\ \\\\"sv;
  auto a2 = "42 --abc 'read' \\ \\\\"sv; // NOLINT
  auto b1 = "' ' ~/okay/test.txt \"/*\" \t'1 2 3' "sv;
  auto b2 = "' ' ~/okay/test.txt '/*' '1 2 3'"sv;
  auto input = fmt::format("foo {} read xyz {}", a1, b1);
  auto f = input.begin();
  auto result
    = parsers::name_args_opt_keyword_name_args("read").apply(f, input.end());
  REQUIRE(result);
  auto& [first, first_args, opt_second] = *result;
  CHECK_EQUAL(first, "foo");
  CHECK_EQUAL(first_args.size(), size_t{5});
  REQUIRE(opt_second);
  auto& [second, second_args] = *opt_second;
  CHECK_EQUAL(second, "xyz");
  CHECK_EQUAL(second_args.size(), size_t{4});
  CHECK_EQUAL(escape_operator_args(first_args), a2);
  CHECK_EQUAL(escape_operator_args(second_args), b2);
}

TEST(file loader - arguments) {
  auto success
    = {"from -",
       "from file -",
       "from file - read json",
       "from file " TENZIR_TEST_PATH "artifacts/inputs/json.json",
       "from file " TENZIR_TEST_PATH "artifacts/inputs/json.json read json",
       "from file " TENZIR_TEST_PATH
       "artifacts/inputs/json.json --follow read json",
       "from file " TENZIR_TEST_PATH "artifacts/inputs/json.json -f read json",
       "from file --follow " TENZIR_TEST_PATH
       "artifacts/inputs/json.json read json",
       "from file -f " TENZIR_TEST_PATH "artifacts/inputs/json.json read json",
       "from file - read json",
       "load file " TENZIR_TEST_PATH "artifacts/inputs/json.json | read json",
       "load file - | read json",
       "load file " TENZIR_TEST_PATH
       "artifacts/inputs/json.json --timeout 2m | read json"};
  auto error
    = {"from - --timeout",
       "from - --timeout nope",
       "from - --t1me0ut 2m",
       "from - --timeout 20s 23s",
       "from file",
       "from file --timeout 2m",
       "load stdin --timeout 1s /home/dakostu/Documents/tenzir2/version.json",
       "load file " TENZIR_TEST_PATH
       "artifacts/inputs/json.json --timeout | read json",
       "load file " TENZIR_TEST_PATH
       "artifacts/inputs/json.json --timeout wtf | read json"};
  for (const auto* x : success) {
    MESSAGE(x);
    REQUIRE_NOERROR(pipeline::internal_parse(fmt::format("{} | to stdout", x)));
  }
  for (const auto* x : error) {
    MESSAGE(x);
    REQUIRE_ERROR(pipeline::internal_parse(fmt::format("{} | to stdout", x)));
  }
}

} // namespace
} // namespace tenzir<|MERGE_RESOLUTION|>--- conflicted
+++ resolved
@@ -156,12 +156,9 @@
     auto self = caf::scoped_actor{sys};
     auto executor = self->spawn<caf::monitored>(
       pipeline_executor, std::move(p),
-<<<<<<< HEAD
       caf::actor_cast<receiver_actor<diagnostic>>(self),
-      caf::actor_cast<receiver_actor<pipeline_op_metrics>>(self), node_actor{});
-=======
-      caf::actor_cast<receiver_actor<diagnostic>>(self), node_actor{}, false);
->>>>>>> 7adb8dad
+      caf::actor_cast<receiver_actor<pipeline_op_metrics>>(self), node_actor{},
+      false);
     self->send(executor, atom::start_v);
     auto start_result = std::optional<caf::error>{};
     auto down_result = std::optional<caf::error>{};
