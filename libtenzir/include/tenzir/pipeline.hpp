//    _   _____   __________
//   | | / / _ | / __/_  __/     Visibility
//   | |/ / __ |_\ \  / /          Across
//   |___/_/ |_/___/ /_/       Space and Time
//
// SPDX-FileCopyrightText: (c) 2023 The Tenzir Contributors
// SPDX-License-Identifier: BSD-3-Clause

#pragma once

#include "tenzir/detail/default_formatter.hpp"
#include "tenzir/expression.hpp"
#include "tenzir/operator_control_plane.hpp"
#include "tenzir/table_slice.hpp"
#include "tenzir/tag.hpp"

#include <caf/binary_serializer.hpp>
#include <caf/detail/stringification_inspector.hpp>
#include <caf/fwd.hpp>
#include <caf/save_inspector.hpp>
#include <fmt/core.h>

#include <memory>
#include <type_traits>
#include <variant>

namespace tenzir {

/// Variant of all pipeline operator input parameter types.
using operator_input
  = std::variant<std::monostate, generator<table_slice>, generator<chunk_ptr>>;

/// Variant of all pipeline operator output return types.
using operator_output
  = std::variant<generator<std::monostate>, generator<table_slice>,
                 generator<chunk_ptr>>;

/// Variant of all types that can be used for operators.
///
/// @note During instantiation, a type `T` normally corresponds to
/// `generator<T>`. However, an input type of `void` corresponds to
/// sources (which receive a `std::monostate`) and an otuput type of `void`
/// corresponds to sinks (which return a `generator<std::monostate>`).
using operator_type = tag_variant<void, table_slice, chunk_ptr>;

/// Concept for pipeline operator input element types.
template <class T>
concept operator_input_batch
  = std::is_same_v<T, table_slice> || std::is_same_v<T, chunk_ptr>;

inline auto to_operator_type(const operator_input& x) -> operator_type {
  return std::visit(
    []<class T>(const T&) -> operator_type {
      if constexpr (std::is_same_v<T, std::monostate>) {
        return tag_v<void>;
      } else {
        return tag_v<typename T::value_type>;
      }
    },
    x);
}

inline auto to_operator_type(const operator_output& x) -> operator_type {
  return std::visit(
    []<class T>(const generator<T>&) -> operator_type {
      if constexpr (std::is_same_v<T, std::monostate>) {
        return tag_v<void>;
      } else {
        return tag_v<T>;
      }
    },
    x);
}

/// User-friendly name for the given pipeline batch type.
template <class T>
constexpr auto operator_type_name() -> std::string_view {
  if constexpr (std::is_same_v<T, void> || std::is_same_v<T, std::monostate>) {
    return "void";
  } else if constexpr (std::is_same_v<T, table_slice>) {
    return "events";
  } else if constexpr (std::is_same_v<T, chunk_ptr>) {
    return "bytes";
  } else {
    static_assert(detail::always_false_v<T>, "not a valid element type");
  }
}

/// @see `operator_type_name<T>()`.
inline auto operator_type_name(operator_type type) -> std::string_view {
  return std::visit(
    []<class T>(tag<T>) {
      return operator_type_name<T>();
    },
    type);
}

/// @see `operator_type_name<T>()`.
inline auto operator_type_name(const operator_input& x) -> std::string_view {
  return operator_type_name(to_operator_type(x));
}

/// @see `operator_type_name<T>()`.
inline auto operator_type_name(const operator_output& x) -> std::string_view {
  return operator_type_name(to_operator_type(x));
}

/// Returns a trivially-true expression. This is a workaround for having no
/// empty conjunction (yet). It can also be used in a comparison to detect that
/// an expression is trivially-true.
inline auto trivially_true_expression() -> const expression& {
  static auto expr = expression{
    predicate{
      meta_extractor{meta_extractor::kind::schema},
      relational_operator::not_equal,
      data{std::string{"this expression matches everything"}},
    },
  };
  return expr;
}

/// The operator location.
enum class operator_location {
  local,    ///< Run this operator in a local process, e.g., `tenzir exec`.
  remote,   ///< Run this operator at a node.
  anywhere, ///< Run this operator where the previous operator ran.
};

auto inspect(auto& f, operator_location& x) {
  return detail::inspect_enum_str(f, x, {"local", "remote", "anywhere"});
}

<<<<<<< HEAD
using serializer
  = std::variant<std::reference_wrapper<caf::serializer>,
=======
/// Describes the signature of an operator.
/// @relates operator_parser_plugin
struct operator_signature {
  bool source = false;
  bool transformation = false;
  bool sink = false;
};

// TODO: Consider splitting this up and use alias instead.
struct inspector
  : std::variant<std::reference_wrapper<caf::serializer>,
                 std::reference_wrapper<caf::deserializer>,
>>>>>>> 1ce2bbf0
                 std::reference_wrapper<caf::binary_serializer>,
                 std::reference_wrapper<caf::detail::stringification_inspector>>;

using deserializer
  = std::variant<std::reference_wrapper<caf::deserializer>,
                 std::reference_wrapper<caf::binary_deserializer>>;

/// See `operator_base::optimize` for a description of this.
enum class event_order {
  ordered,
  schema,
  unordered,
};

auto inspect(auto& f, event_order& x) -> bool {
  return detail::inspect_enum_str(f, x, {"ordered", "schema", "unordered"});
}

struct optimize_result;

struct operator_measurement {
  std::string unit = std::string{operator_type_name<void>()};
  uint64_t num_elements = {};
  uint64_t num_batches = {};

  // Approximate byte amount for events, exact byte amount for bytes.
  uint64_t num_approx_bytes = {};

  template <class Inspector>
  friend auto inspect(Inspector& f, operator_measurement& x) -> bool {
    return f.object(x).pretty_name("metric").fields(
      f.field("unit", x.unit), f.field("num_elements", x.num_elements),
      f.field("num_batches", x.num_batches),
      f.field("num_approx_bytes", x.num_approx_bytes));
  }
};

// Metrics that track the information about inbound and outbound elements that
// pass through this operator.
struct [[nodiscard]] metric {
  uint64_t operator_index = {};
  std::string operator_name = {};
  operator_measurement inbound_measurement = {};
  operator_measurement outbound_measurement = {};
  duration time_starting = {};
  duration time_processing = {};
  duration time_scheduled = {};
  duration time_total = {};
  uint64_t num_runs = {};
  uint64_t num_runs_processing = {};
  uint64_t num_runs_processing_input = {};
  uint64_t num_runs_processing_output = {};

  // Whether this metric is considered internal or not; only external metrics
  // may be counted for ingress and egress.
  bool internal = {};

  template <class Inspector>
  friend auto inspect(Inspector& f, metric& x) -> bool {
    return f.object(x).pretty_name("metric").fields(
      f.field("operator_index", x.operator_index),
      f.field("operator_name", x.operator_name),
      f.field("time_starting", x.time_starting),
      f.field("time_processing", x.time_processing),
      f.field("time_scheduled", x.time_scheduled),
      f.field("time_total", x.time_total),
      f.field("inbound_measurement", x.inbound_measurement),
      f.field("outbound_measurement", x.outbound_measurement),
      f.field("num_runs", x.num_runs),
      f.field("num_runs_processing", x.num_runs_processing),
      f.field("num_runs_processing_input", x.num_runs_processing_input),
      f.field("num_runs_processing_output", x.num_runs_processing_output),
      f.field("internal", x.internal));
  }
};

/// Base class of all pipeline operators. Commonly used as `operator_ptr`.
class operator_base {
public:
  virtual ~operator_base() = default;

  /// The name of this operator. There must be a `operator_serialization_plugin`
  /// with the same name.
  virtual auto name() const -> std::string = 0;

  /// Instantiates the pipeline operator for a given input.
  ///
  /// The implementation may assume that `*this` is not destroyed before the
  /// output generator. Furthermore, it must satisfy the following properties:
  /// - When the output generator is continously advanced, it must eventually
  ///   advance the input generator or terminate (this implies that it
  ///   eventually becomes exhausted after the input generator becomes
  ///   exhausted).
  /// - If the input generator is advanced, then the output generator must yield
  ///   before advancing the input again.
  virtual auto
  instantiate(operator_input input, operator_control_plane& ctrl) const
    -> caf::expected<operator_output>
    = 0;

  /// Copies the underlying pipeline operator. The default implementation is
  /// derived from `inspect()` and requires that it does not fail.
  virtual auto copy() const -> operator_ptr;

  /// Optimizes the operator for a given filter and event order.
  ///
  /// It is always valid to return `do_not_optimize(*this)`, but this would act
  /// as an optimization barrier. In the following, we provide a semi-formal
  /// description of the semantic guarantees that the operator implementation
  /// must uphold if this function returns something else.
  ///
  /// # Implementation requirements
  ///
  /// We say that two pipelines are equivalent if they have the same observable
  /// behavior. For open pipelines, this has to hold for all possible sources
  /// (including infinite ones) and sinks. We write `A <=> B` if two pipelines
  /// `A` and `B` are equivalent.
  ///
  /// In the following, we assume that the operator is `events -> events`. The
  /// other case is discussed afterwards. Furthermore, we define the following
  /// `events -> events` operators:
  /// - `shuffle` randomizes the order of all events, no matter the schema.
  /// - `interleave` randomizes the order, preserving the order inside schemas.
  ///
  /// Depending on the function parameter `order`, the implementation of this
  /// function may assume the following equivalences for an otherwise unknown
  /// pipeline `sink`.
  /// ~~~
  /// if order == ordered:
  ///   sink <=> sink (trivial)
  /// elif unordered:
  ///   sink <=> shuffle | sink
  /// elif order == schema:
  ///   sink <=> interleave | sink
  /// ~~~
  ///
  /// For the value `opt` returned by this function, we define an imaginary
  /// operator `OPT`, where `opt.replacement == nullptr` would be `pass`:
  /// ~~~
  /// if opt.order == ordered:
  ///   OPT = opt.replacement
  /// elif opt.order == schema:
  ///   OPT = interleave | opt.replacement
  /// elif opt.order == unordered:
  ///   OPT = shuffle | opt.replacement
  /// ~~~
  ///
  /// The implementation must promise that the following equivalences hold:
  /// ~~~
  /// if opt.filter:
  ///   this | where filter | sink
  ///   <=> where opt.filter | OPT | sink
  /// else:
  ///   this | where filter | sink
  ///   <=> OPT | where filter | sink
  /// ~~~
  ///
  /// Now, let us assume that operator is not `events -> events`. If the output
  /// type is not events, then the implementation may assume that it receives
  /// `trivially_true_expression()` and `event_order::ordered`. If we define
  /// `where true` to be `pass`, this can be seen as a corollary of the above,
  /// as the pipeline would otherwise be ill-typed. Similarly, if the input type
  /// is not events, we must return `event_order::ordered` and either
  /// `std::nullopt` or `trivially_true_expression()`.
  ///
  /// # Example
  ///
  /// The `where expr` operator returns `opt.filter = expr && filter`,
  /// `opt.order = order` and `opt.replacement == nullptr`. Thus we want to show
  /// `where expr | where filter | sink <=> where expr && filter | OPT | sink`,
  /// which is implied by `sink <=> OPT | sink`. If `order = schema`, this
  /// resolves to `sink <=> interleave | pass | sink`, which follows from what
  /// we may assume about `sink`.
  virtual auto optimize(expression const& filter, event_order order) const
    -> optimize_result
    = 0;

  /// Returns the location of the operator.
  virtual auto location() const -> operator_location {
    return operator_location::anywhere;
  }

  /// Returns whether the operator should be spawned in its own thread.
  virtual auto detached() const -> bool {
    return false;
  }

  /// Returns whether is considered "internal," i.e., whether its metrics count
  /// as ingress or egress or not.
  virtual auto internal() const -> bool {
    return false;
  }

  /// Retrieve the output type of this operator for a given input.
  ///
  /// The default implementation will try to instantiate the operator and then
  /// discard the generator if successful. If instantiation has a side-effect
  /// that happens outside of the associated coroutine function, the
  /// `operator_base::infer_type_impl` function should be overwritten.
  inline auto infer_type(operator_type input) const
    -> caf::expected<operator_type> {
    return infer_type_impl(input);
  }

  /// @see `operator_base::infer_type(operator_type)`.
  template <class T>
  auto infer_type() const -> caf::expected<operator_type> {
    return infer_type(tag_v<T>);
  }

  /// Returns an error if this is not an `In -> Out` operator.
  template <class In, class Out>
  [[nodiscard]] inline auto check_type() const -> caf::expected<void> {
    auto out = infer_type<In>();
    if (!out) {
      return out.error();
    }
    if (!out->template is<Out>()) {
      return caf::make_error(ec::type_clash,
                             fmt::format("expected {} as output but got {}",
                                         operator_type_name<Out>(),
                                         operator_type_name(*out)));
    }
    return {};
  }

  /// Infers the "signature" of a pipeline.
  auto infer_signature() const -> operator_signature;

protected:
  virtual auto infer_type_impl(operator_type input) const
    -> caf::expected<operator_type>;
};

namespace detail {

auto serialize_op(serializer f, const operator_base& x) -> bool;

} // namespace detail

template <class Inspector>
auto inspect(Inspector& f, const operator_base& x) -> bool {
  static_assert(std::constructible_from<serializer, Inspector&>);
  return detail::serialize_op(f, x);
}

/// The result of calling `operator_base::optimize(...)`.
///
/// @see operator_base::optimize
struct optimize_result {
  std::optional<expression> filter;
  event_order order;
  operator_ptr replacement;

  optimize_result(std::optional<expression> filter, event_order order,
                  operator_ptr replacement)
    : filter{std::move(filter)},
      order{order},
      replacement{std::move(replacement)} {
  }

  /// Always valid if the transformation performed by the operator does not
  /// change based on the order in which the input events arrive in.
  static auto order_invariant(const operator_base& op, event_order order)
    -> optimize_result {
    return optimize_result{std::nullopt, order, op.copy()};
  }
};

/// Returns something that is valid for `op`, but probably not optimal.
auto do_not_optimize(const operator_base& op) -> optimize_result;

/// A pipeline is a sequence of pipeline operators.
class pipeline final : public operator_base {
public:
  /// Constructs an empty pipeline.
  pipeline() = default;

  pipeline(pipeline const& other);
  pipeline(pipeline&& other) noexcept = default;
  auto operator=(pipeline const& other) -> pipeline&;
  auto operator=(pipeline&& other) noexcept -> pipeline& = default;

  /// Constructs a pipeline from a sequence of operators. Flattens nested
  /// pipelines, for example `(a | b) | c` becomes `a | b | c`.
  explicit pipeline(std::vector<operator_ptr> operators);

  /// TODO
  static auto parse(std::string source, diagnostic_handler& diag)
    -> std::optional<pipeline>;

  // TODO: Remove or make it better.
  /// Replacement API for `legacy_parse`.
  static auto internal_parse(std::string_view repr) -> caf::expected<pipeline>;
  static auto internal_parse_as_operator(std::string_view repr)
    -> caf::expected<operator_ptr>;

  /// Adds an operator at the end of this pipeline.
  void append(operator_ptr op);

  /// Adds an operator at the start of this pipeline.
  void prepend(operator_ptr op);

  /// Returns the sequence of operators that this pipeline was built from.
  auto unwrap() && -> std::vector<operator_ptr>;
  auto operators() const& -> std::span<const operator_ptr>;
  auto operators() && = delete;

  /// Optimizes the pipeline if it is closed. Otherwise, it is returned as-is.
  [[nodiscard]] auto optimize_if_closed() const -> pipeline;

  /// Optimizes the pipeline, returning the filter for the left end.
  ///
  /// @deprecated
  [[nodiscard]] auto optimize_into_filter() const
    -> std::pair<expression, pipeline>;

  /// Same as `optimize_into_filter()`, but allows a custom starting filter.
  ///
  /// @deprecated
  [[nodiscard]] auto optimize_into_filter(expression const& filter) const
    -> std::pair<expression, pipeline>;

  auto optimize(expression const& filter, event_order order) const
    -> optimize_result override;

  /// Returns whether this is a well-formed `void -> void` pipeline.
  auto is_closed() const -> bool;

  auto location() const -> operator_location override {
    die("pipeline::location() must not be called");
  }

  auto detached() const -> bool override {
    die("pipeline::detached() must not be called");
  }

  auto internal() const -> bool override {
    die("pipeline::internal() must not be called");
  }

  auto instantiate(operator_input input, operator_control_plane& control) const
    -> caf::expected<operator_output> override;

  auto copy() const -> operator_ptr override;

  auto infer_type_impl(operator_type input) const
    -> caf::expected<operator_type> override;

  /// Support the CAF type inspection API.
  template <class Inspector>
  friend auto inspect(Inspector& f, pipeline& x) -> bool {
    if constexpr (Inspector::is_loading) {
      x.operators_.clear();
      auto ops = size_t{};
      if (!f.begin_sequence(ops)) {
        return false;
      }
      x.operators_.reserve(ops);
      for (auto i = size_t{0}; i < ops; ++i) {
        auto op = operator_ptr{};
        if (not plugin_inspect(f, op)) {
          return false;
        }
        x.operators_.push_back(std::move(op));
      }
      return f.end_sequence();
    } else {
      if (!f.begin_sequence(x.operators_.size())) {
        return false;
      }
      for (auto& op : x.operators_) {
        if (not plugin_inspect(f, op)) {
          return false;
        }
      }
      return f.end_sequence();
    }
  }

  auto name() const -> std::string override {
    return "pipeline";
  }

private:
  std::vector<operator_ptr> operators_;
};

inline auto inspect(auto& f, operator_ptr& x) -> bool {
  return plugin_inspect(f, x);
}

/// Base class for defining operators using CRTP.
///
/// # Usage
/// Define some of the following functions as `operator()`:
/// - Source:    `() -> generator<Output>`
/// - Stateless: `Input -> Output`
/// - Stateful:  `generator<Input> -> generator<Output>`
/// The `operator_control_plane&` can also be appended as a parameter. The
/// result can optionally be wrapped in `caf::expected`, and `operator_output`
/// can be used in place of `generator<Output>`.
template <class Self>
class crtp_operator : public operator_base {
public:
  auto instantiate(operator_input input, operator_control_plane& ctrl) const
    -> caf::expected<operator_output> final {
    // We intentionally check for invocability with `Self&` instead of `const
    // Self&` to produce an error if the `const` is missing.
    auto f = detail::overload{
      [&](std::monostate) -> caf::expected<operator_output> {
        constexpr auto source = std::is_invocable_v<Self&>;
        constexpr auto source_ctrl
          = std::is_invocable_v<Self&, operator_control_plane&>;
        static_assert(source + source_ctrl <= 1,
                      "ambiguous operator definition: callable with both "
                      "`op()` and `op(ctrl)`");
        if constexpr (source) {
          return convert_output(self()());
        } else if constexpr (source_ctrl) {
          return convert_output(self()(ctrl));
        } else {
          return caf::make_error(ec::type_clash,
                                 fmt::format("'{}' cannot be used as a source",
                                             name()));
        }
      },
      [&]<class Input>(
        generator<Input> input) -> caf::expected<operator_output> {
        constexpr auto one = std::is_invocable_v<Self&, Input>;
        constexpr auto one_ctrl
          = std::is_invocable_v<Self&, Input, operator_control_plane&>;
        constexpr auto gen = std::is_invocable_v<Self&, generator<Input>>;
        constexpr auto gen_ctrl = std::is_invocable_v<Self&, generator<Input>,
                                                      operator_control_plane&>;
        static_assert(one + one_ctrl + gen + gen_ctrl <= 1,
                      "ambiguous operator definition: callable with more than "
                      "one of `op(x)`, `op(x, ctrl)`, `op(gen)` and `op(gen, "
                      "ctrl)`");
        if constexpr (one) {
          return std::invoke(
            [](generator<Input> input, const Self& self)
              -> generator<std::invoke_result_t<Self&, Input>> {
              for (auto&& x : input) {
                co_yield self(std::move(x));
              }
            },
            std::move(input), self());
        } else if constexpr (one_ctrl) {
          return std::invoke(
            [](generator<Input> input, operator_control_plane& ctrl,
               const Self& self)
              -> generator<
                std::invoke_result_t<Self&, Input, operator_control_plane&>> {
              for (auto&& x : input) {
                co_yield self(std::move(x), ctrl);
              }
            },
            std::move(input), ctrl, self());
        } else if constexpr (gen) {
          return convert_output(self()(std::move(input)));
        } else if constexpr (gen_ctrl) {
          return convert_output(self()(std::move(input), ctrl));
        } else {
          return caf::make_error(
            ec::type_clash, fmt::format("'{}' does not accept {} as input",
                                        name(), operator_type_name<Input>()));
        }
      },
    };
    return std::visit(f, std::move(input));
  }

  auto copy() const -> operator_ptr final {
    if constexpr (std::is_copy_constructible_v<Self>) {
      return std::make_unique<Self>(self());
    } else {
      return operator_base::copy();
    }
  }

private:
  auto self() const -> const Self& {
    static_assert(std::is_final_v<Self>);
    static_assert(std::is_base_of_v<crtp_operator, Self>);
    return static_cast<const Self&>(*this);
  }

  /// Converts the possible return types to `caf::expected<operator_output>`.
  ///
  /// This is mainly needed because `caf::expected` does not do implicit
  /// conversions for us.
  template <class T>
  static auto convert_output(caf::expected<generator<T>> x)
    -> caf::expected<operator_output> {
    if (!x) {
      return x.error();
    }
    return std::move(*x);
  }

  template <class T>
  static auto convert_output(T x) -> caf::expected<operator_output> {
    return x;
  }
};

template <class T>
struct remove_generator {
  using type = T;
};

template <class T>
struct remove_generator<generator<T>> {
  using type = T;
};

template <class T>
using remove_generator_t = typename remove_generator<T>::type;

/// Pipeline operator with a per-schema initialization.
///
/// Usage: Override `initialize` and `process`, perhaps `finish`. The
/// `output_type` can also be a `generator`.
template <class Self, class State, class Output = table_slice>
class schematic_operator : public crtp_operator<Self> {
public:
  using state_type = State;
  using output_type = Output;

  /// Returns the initial state for when a schema is first encountered.
  virtual auto initialize(const type& schema, operator_control_plane&) const
    -> caf::expected<state_type>
    = 0;

  /// Processes a single slice with the corresponding schema-specific state.
  virtual auto process(table_slice slice, state_type& state) const
    -> output_type
    = 0;

  auto
  operator()(generator<table_slice> input, operator_control_plane& ctrl) const
    -> generator<remove_generator_t<output_type>> {
    auto states = std::unordered_map<type, state_type>{};
    for (auto&& slice : input) {
      if (slice.rows() == 0) {
        co_yield {};
        continue;
      }
      auto it = states.find(slice.schema());
      if (it == states.end()) {
        auto state = initialize(slice.schema(), ctrl);
        if (!state) {
          ctrl.abort(state.error());
          break;
        }
        it = states.try_emplace(it, slice.schema(), std::move(*state));
      }
      auto result = process(std::move(slice), it->second);
      if constexpr (std::is_same_v<remove_generator_t<output_type>,
                                   output_type>) {
        co_yield std::move(result);
      } else {
        for (auto&& x : result) {
          co_yield std::move(x);
        }
      }
    }
  }
};

/// A copyable `operator_ptr`, to be used in CAF actor interfaces.
class operator_box : public operator_ptr {
public:
  operator_box() = default;

  operator_box(operator_ptr op) : operator_ptr{std::move(op)} {
  }

  operator_box(const operator_box& box)
    : operator_ptr{box ? box->copy() : nullptr} {
  }

  operator_box(operator_box&& box) = default;

  auto operator=(const operator_box& box) -> operator_box& {
    *this = operator_box{box};
    return *this;
  }

  auto operator=(operator_box&& box) -> operator_box& = default;

  auto unwrap() && -> operator_ptr {
    return std::move(*this);
  }

  friend auto inspect(auto& f, operator_box& x) -> bool {
    return inspect(f, static_cast<operator_ptr&>(x));
  }
};

/// Returns a generator that, when advanced, incrementally executes the given
/// pipeline on the current thread.
auto make_local_executor(pipeline p) -> generator<caf::expected<void>>;

template <class T>
  requires(std::is_base_of_v<tenzir::operator_base, T>)
inline constexpr auto enable_default_formatter<T> = true;

template <>
inline constexpr auto enable_default_formatter<operator_ptr> = true;

} // namespace tenzir

// This is needed for `plugin_inspect`.
#include "tenzir/plugin.hpp" // IWYU pragma: keep<|MERGE_RESOLUTION|>--- conflicted
+++ resolved
@@ -130,10 +130,6 @@
   return detail::inspect_enum_str(f, x, {"local", "remote", "anywhere"});
 }
 
-<<<<<<< HEAD
-using serializer
-  = std::variant<std::reference_wrapper<caf::serializer>,
-=======
 /// Describes the signature of an operator.
 /// @relates operator_parser_plugin
 struct operator_signature {
@@ -142,11 +138,8 @@
   bool sink = false;
 };
 
-// TODO: Consider splitting this up and use alias instead.
-struct inspector
-  : std::variant<std::reference_wrapper<caf::serializer>,
-                 std::reference_wrapper<caf::deserializer>,
->>>>>>> 1ce2bbf0
+using serializer
+  = std::variant<std::reference_wrapper<caf::serializer>,
                  std::reference_wrapper<caf::binary_serializer>,
                  std::reference_wrapper<caf::detail::stringification_inspector>>;
 
