//    _   _____   __________
//   | | / / _ | / __/_  __/     Visibility
//   | |/ / __ |_\ \  / /          Across
//   |___/_/ |_/___/ /_/       Space and Time
//
// SPDX-FileCopyrightText: (c) 2024 The Tenzir Contributors
// SPDX-License-Identifier: BSD-3-Clause

#include <tenzir/arrow_time_utils.hpp>
#include <tenzir/arrow_utils.hpp>
#include <tenzir/concept/parseable/tenzir/si.hpp>
#include <tenzir/detail/narrow.hpp>
#include <tenzir/fbs/aggregation.hpp>
#include <tenzir/flatbuffer.hpp>
#include <tenzir/series_builder.hpp>
#include <tenzir/tql2/eval.hpp>
#include <tenzir/tql2/plugin.hpp>

#include <arrow/util/tdigest.h>

#include <random>

namespace tenzir::plugins::numeric {

namespace {
class sqrt final : public function_plugin {
public:
  auto name() const -> std::string override {
    return "tql2.sqrt";
  }

  auto make_function(invocation inv, session ctx) const
    -> failure_or<function_ptr> override {
    auto expr = ast::expression{};
    TRY(argument_parser2::function("sqrt")
          .positional("x", expr, "number")
          .parse(inv, ctx));
    return function_use::make(
      [expr = std::move(expr)](evaluator eval, session ctx) -> series {
        auto b = arrow::DoubleBuilder{};
<<<<<<< HEAD
        check(b.Reserve(x.length()));
        for (auto y : x) {
          if (not y) {
            check(b.AppendNull());
            continue;
          }
          auto z = *y;
          if (z < 0.0) {
            // TODO: Warning?
            check(b.AppendNull());
            continue;
          }
          check(b.Append(std::sqrt(z)));
        }
        return finish(b);
      };
      auto f = detail::overload{
        [&](const arrow::DoubleArray& value) -> std::shared_ptr<arrow::Array> {
          return compute(value);
        },
        [&](const arrow::Int64Array& value) -> std::shared_ptr<arrow::Array> {
          // TODO: Conversation should be automatic (if not
          // part of the kernel).
          auto b = arrow::DoubleBuilder{};
          check(b.Reserve(value.length()));
          for (auto y : value) {
            if (y) {
              check(b.Append(static_cast<double>(*y)));
            } else {
=======
        check(b.Reserve(eval.length()));
        auto append_sqrt = [&](const arrow::DoubleArray& x) {
          for (auto y : x) {
            if (not y) {
              check(b.AppendNull());
              continue;
            }
            auto z = *y;
            if (z < 0.0) {
              // TODO: Warning?
>>>>>>> e0133ee8
              check(b.AppendNull());
              continue;
            }
            check(b.Append(std::sqrt(z)));
          }
<<<<<<< HEAD
          return compute(*finish(b));
        },
        [&](const arrow::NullArray& value) -> std::shared_ptr<arrow::Array> {
          return series::null(double_type{}, value.length()).array;
        },
        [&](const auto&) -> std::shared_ptr<arrow::Array> {
          // TODO: Think about what we want and generalize this.
          diagnostic::warning("expected `number`, got `{}`", value.type.kind())
            .primary(expr)
            .docs("https://docs.tenzir.com/functions/sqrt")
            .emit(ctx);
          auto b = arrow::DoubleBuilder{};
          check(b.AppendNulls(value.length()));
          return finish(b);
        },
      };
      return {double_type{}, match(*value.array, f)};
    });
=======
        };
        for (auto value : eval(expr)) {
          auto f = detail::overload{
            [&](const arrow::DoubleArray& value) {
              append_sqrt(value);
            },
            [&](const arrow::Int64Array& value) {
              // TODO: Conversation should be automatic (if not
              // part of the kernel).
              auto b = arrow::DoubleBuilder{};
              check(b.Reserve(value.length()));
              for (auto y : value) {
                if (y) {
                  check(b.Append(static_cast<double>(*y)));
                } else {
                  check(b.AppendNull());
                }
              }
              append_sqrt(*finish(b));
            },
            [&](const arrow::NullArray& value) {
              check(b.AppendNulls(value.length()));
            },
            [&](const auto&) {
              // TODO: Think about what we want and generalize this.
              diagnostic::warning("expected `number`, got `{}`",
                                  value.type.kind())
                .primary(expr)
                .docs("https://docs.tenzir.com/functions/sqrt")
                .emit(ctx);
              check(b.AppendNulls(value.length()));
            },
          };
          match(*value.array, f);
        }
        return series{double_type{}, finish(b)};
      });
>>>>>>> e0133ee8
  }
};

class random final : public function_plugin {
public:
  auto name() const -> std::string override {
    return "tql2.random";
  }

  auto make_function(invocation inv, session ctx) const
    -> failure_or<function_ptr> override {
    argument_parser2::function("random").parse(inv, ctx).ignore();
    return function_use::make([](evaluator eval, session ctx) -> series {
      TENZIR_UNUSED(ctx);
      auto b = arrow::DoubleBuilder{};
      check(b.Reserve(eval.length()));
      auto engine = std::default_random_engine{std::random_device{}()};
      auto dist = std::uniform_real_distribution<double>{0.0, 1.0};
      for (auto i = int64_t{0}; i < eval.length(); ++i) {
        check(b.Append(dist(engine)));
      }
      return {double_type{}, finish(b)};
    });
  }
};

class count_instance final : public aggregation_instance {
public:
  explicit count_instance(std::optional<ast::expression> expr)
    : expr_{std::move(expr)} {
  }

  void update(const table_slice& input, session ctx) override {
    if (not expr_) {
      count_ += detail::narrow<int64_t>(input.rows());
      return;
    }
    auto arg = eval(*expr_, input, ctx);
    count_ += arg.length() - arg.null_count();
  }

  auto get() const -> data override {
    return count_;
  }

  auto save() const -> chunk_ptr override {
    auto fbb = flatbuffers::FlatBufferBuilder{};
    const auto fb_count = fbs::aggregation::CreateCount(fbb, count_);
    fbb.Finish(fb_count);
    return chunk::make(fbb.Release());
  }

  auto restore(chunk_ptr chunk, session ctx) -> void override {
    const auto fb = flatbuffer<fbs::aggregation::Count>::make(std::move(chunk));
    if (not fb) {
      diagnostic::warning("invalid FlatBuffer")
        .note("failed to restore `count` aggregation instance")
        .emit(ctx);
      return;
    }
    count_ = (*fb)->result();
  }

  auto reset() -> void override {
    count_ = {};
  }

private:
  std::optional<ast::expression> expr_;
  int64_t count_ = 0;
};

class count final : public aggregation_plugin {
public:
  auto name() const -> std::string override {
    return "tql2.count";
  }

  auto make_aggregation(invocation inv, session ctx) const
    -> failure_or<std::unique_ptr<aggregation_instance>> override {
    auto expr = std::optional<ast::expression>{};
    TRY(argument_parser2::function("count")
          .positional("x", expr, "any")
          .parse(inv, ctx));
    return std::make_unique<count_instance>(std::move(expr));
  }
};

class quantile_instance final : public aggregation_instance {
public:
  quantile_instance(ast::expression expr, double quantile, uint32_t delta,
                    uint32_t buffer_size)
    : expr_{std::move(expr)}, quantile_{quantile}, digest_{delta, buffer_size} {
  }

  void update(const table_slice& input, session ctx) override {
    if (state_ == state::failed) {
      return;
    }
    for (auto& arg : eval(expr_, input, ctx)) {
      auto f = detail::overload{
        [&]<concepts::one_of<double_type, int64_type, uint64_type> Type>(
          const Type& ty) {
          if (state_ != state::numeric and state_ != state::none) {
            diagnostic::warning("got incompatible types `number` and `{}`",
                                arg.type.kind())
              .primary(expr_)
              .emit(ctx);
            state_ = state::failed;
            return;
          }
          state_ = state::numeric;
          auto& array = as<type_to_arrow_array_t<Type>>(*arg.array);
          for (auto value : values(ty, array)) {
            if (value) {
              digest_.NanAdd(*value);
            }
          }
        },
        [&](const duration_type& ty) {
          if (state_ != state::dur and state_ != state::none) {
            diagnostic::warning("got incompatible types `duration` and `{}`",
                                arg.type.kind())
              .primary(expr_)
              .emit(ctx);
            state_ = state::failed;
            return;
          }
          state_ = state::dur;
          for (auto value : values(ty, as<arrow::DurationArray>(*arg.array))) {
            if (value) {
              digest_.Add(value->count());
            }
          }
        },
        [&](const null_type&) {
          // Silently ignore nulls, like we do above.
        },
        [&](const auto&) {
          diagnostic::warning("expected `int`, `uint`, `double` or `duration`, "
                              "got `{}`",
                              arg.type.kind())
            .primary(expr_)
            .emit(ctx);
          state_ = state::failed;
        },
      };
      match(arg.type, f);
    }
  }

  auto get() const -> data override {
    switch (state_) {
      case state::none:
      case state::failed:
        return data{};
      case state::dur:
        return duration{
          static_cast<duration::rep>(digest_.Quantile(quantile_))};
      case state::numeric:
        return digest_.Quantile(quantile_);
    }
    TENZIR_UNREACHABLE();
  }

  auto save() const -> chunk_ptr override {
    return {};
  }

  auto restore(chunk_ptr chunk, session ctx) -> void override {
    TENZIR_UNUSED(chunk);
    diagnostic::warning(
      "restoring `quantile` aggregation instances is not implemented")
      .emit(ctx);
  }

  auto reset() -> void override {
    quantile_ = {};
    state_ = state::none;
    digest_.Reset();
  }

private:
  ast::expression expr_;
  double quantile_;
  enum class state { none, failed, dur, numeric } state_{};
  arrow::internal::TDigest digest_;
};

class quantile final : public aggregation_plugin {
public:
  auto name() const -> std::string override {
    return "tql2.quantile";
  }

  auto make_aggregation(invocation inv, session ctx) const
    -> failure_or<std::unique_ptr<aggregation_instance>> override {
    auto expr = ast::expression{};
    // TODO: Reconsider whether we want a default here. Maybe positional?
    auto quantile_opt = std::optional<located<double>>{};
    auto delta_opt = std::optional<located<int64_t>>{};
    auto buffer_size_opt = std::optional<located<int64_t>>{};
    TRY(argument_parser2::function("quantile")
          .positional("x", expr, "number|duration")
          .named("q", quantile_opt)
          // TODO: This is a test for hidden parameters.
          .named("_delta", delta_opt)
          .named("_buffer_size", buffer_size_opt)
          .parse(inv, ctx));
    // TODO: Type conversion? Probably not necessary here, but maybe elsewhere.
    // TODO: This is too much manual labor.
    auto quantile = 0.5;
    if (quantile_opt) {
      if (quantile_opt->inner < 0.0 || quantile_opt->inner > 1.0) {
        diagnostic::error("expected quantile to be in [0.0, 1.0]")
          .primary(*quantile_opt)
          .emit(ctx);
      }
      quantile = quantile_opt->inner;
    }
    // TODO: This function probably already exists. If not, it should.
    auto try_narrow = [](int64_t x) -> std::optional<uint32_t> {
      if (0 <= x && x <= std::numeric_limits<uint32_t>::max()) {
        return static_cast<uint32_t>(x);
      }
      return std::nullopt;
    };
    auto delta = uint32_t{100};
    if (delta_opt) {
      if (auto narrowed = try_narrow(delta_opt->inner)) {
        delta = *narrowed;
      } else {
        diagnostic::error("expected delta to fit in a uint32")
          .primary(*delta_opt)
          .emit(ctx);
      }
    }
    auto buffer_size = uint32_t{500};
    if (buffer_size_opt) {
      if (auto narrowed = try_narrow(buffer_size_opt->inner)) {
        buffer_size = *narrowed;
      } else {
        diagnostic::error("expected buffer size to fit in a uint32")
          .primary(*buffer_size_opt)
          .emit(ctx);
      }
    }
    return std::make_unique<quantile_instance>(expr, quantile, delta,
                                               buffer_size);
  }
};

class median final : public aggregation_plugin {
public:
  auto name() const -> std::string override {
    return "tql2.median";
  }

  auto make_aggregation(invocation inv, session ctx) const
    -> failure_or<std::unique_ptr<aggregation_instance>> override {
    auto expr = ast::expression{};
    // TODO: Reconsider whether we want a default here. Maybe positional?
    auto delta_opt = std::optional<located<int64_t>>{};
    auto buffer_size_opt = std::optional<located<int64_t>>{};
    TRY(argument_parser2::function("median")
          .positional("value", expr, "number|duration")
          // TODO: This is a test for hidden parameters.
          .named("_delta", delta_opt)
          .named("_buffer_size", buffer_size_opt)
          .parse(inv, ctx));
    // TODO: This function probably already exists. If not, it should.
    auto try_narrow = [](int64_t x) -> std::optional<uint32_t> {
      if (0 <= x && x <= std::numeric_limits<uint32_t>::max()) {
        return static_cast<uint32_t>(x);
      }
      return std::nullopt;
    };
    auto delta = uint32_t{100};
    if (delta_opt) {
      if (auto narrowed = try_narrow(delta_opt->inner)) {
        delta = *narrowed;
      } else {
        diagnostic::error("expected delta to fit in a uint32")
          .primary(*delta_opt)
          .emit(ctx);
      }
    }
    auto buffer_size = uint32_t{500};
    if (buffer_size_opt) {
      if (auto narrowed = try_narrow(buffer_size_opt->inner)) {
        buffer_size = *narrowed;
      } else {
        diagnostic::error("expected buffer size to fit in a uint32")
          .primary(*buffer_size_opt)
          .emit(ctx);
      }
    }
    return std::make_unique<quantile_instance>(expr, 0.5, delta, buffer_size);
  }
};

} // namespace

} // namespace tenzir::plugins::numeric

TENZIR_REGISTER_PLUGIN(tenzir::plugins::numeric::sqrt)
TENZIR_REGISTER_PLUGIN(tenzir::plugins::numeric::random)
TENZIR_REGISTER_PLUGIN(tenzir::plugins::numeric::count)
TENZIR_REGISTER_PLUGIN(tenzir::plugins::numeric::quantile)
TENZIR_REGISTER_PLUGIN(tenzir::plugins::numeric::median)<|MERGE_RESOLUTION|>--- conflicted
+++ resolved
@@ -38,39 +38,8 @@
     return function_use::make(
       [expr = std::move(expr)](evaluator eval, session ctx) -> series {
         auto b = arrow::DoubleBuilder{};
-<<<<<<< HEAD
-        check(b.Reserve(x.length()));
-        for (auto y : x) {
-          if (not y) {
-            check(b.AppendNull());
-            continue;
-          }
-          auto z = *y;
-          if (z < 0.0) {
-            // TODO: Warning?
-            check(b.AppendNull());
-            continue;
-          }
-          check(b.Append(std::sqrt(z)));
-        }
-        return finish(b);
-      };
-      auto f = detail::overload{
-        [&](const arrow::DoubleArray& value) -> std::shared_ptr<arrow::Array> {
-          return compute(value);
-        },
-        [&](const arrow::Int64Array& value) -> std::shared_ptr<arrow::Array> {
-          // TODO: Conversation should be automatic (if not
-          // part of the kernel).
-          auto b = arrow::DoubleBuilder{};
-          check(b.Reserve(value.length()));
-          for (auto y : value) {
-            if (y) {
-              check(b.Append(static_cast<double>(*y)));
-            } else {
-=======
         check(b.Reserve(eval.length()));
-        auto append_sqrt = [&](const arrow::DoubleArray& x) {
+        auto append_sqrt = [&](const arrow::DoubleArray& x) -> std::shared_ptr<arrow::Array> {
           for (auto y : x) {
             if (not y) {
               check(b.AppendNull());
@@ -79,39 +48,18 @@
             auto z = *y;
             if (z < 0.0) {
               // TODO: Warning?
->>>>>>> e0133ee8
               check(b.AppendNull());
               continue;
             }
             check(b.Append(std::sqrt(z)));
           }
-<<<<<<< HEAD
-          return compute(*finish(b));
-        },
-        [&](const arrow::NullArray& value) -> std::shared_ptr<arrow::Array> {
-          return series::null(double_type{}, value.length()).array;
-        },
-        [&](const auto&) -> std::shared_ptr<arrow::Array> {
-          // TODO: Think about what we want and generalize this.
-          diagnostic::warning("expected `number`, got `{}`", value.type.kind())
-            .primary(expr)
-            .docs("https://docs.tenzir.com/functions/sqrt")
-            .emit(ctx);
-          auto b = arrow::DoubleBuilder{};
-          check(b.AppendNulls(value.length()));
-          return finish(b);
-        },
-      };
-      return {double_type{}, match(*value.array, f)};
-    });
-=======
         };
         for (auto value : eval(expr)) {
           auto f = detail::overload{
-            [&](const arrow::DoubleArray& value) {
+            [&](const arrow::DoubleArray& value) -> std::shared_ptr<arrow::Array> {
               append_sqrt(value);
             },
-            [&](const arrow::Int64Array& value) {
+            [&](const arrow::Int64Array& value) -> std::shared_ptr<arrow::Array> {
               // TODO: Conversation should be automatic (if not
               // part of the kernel).
               auto b = arrow::DoubleBuilder{};
@@ -125,10 +73,10 @@
               }
               append_sqrt(*finish(b));
             },
-            [&](const arrow::NullArray& value) {
+            [&](const arrow::NullArray& value) -> std::shared_ptr<arrow::Array> {
               check(b.AppendNulls(value.length()));
             },
-            [&](const auto&) {
+            [&](const auto&) -> std::shared_ptr<arrow::Array> {
               // TODO: Think about what we want and generalize this.
               diagnostic::warning("expected `number`, got `{}`",
                                   value.type.kind())
@@ -142,7 +90,6 @@
         }
         return series{double_type{}, finish(b)};
       });
->>>>>>> e0133ee8
   }
 };
 
