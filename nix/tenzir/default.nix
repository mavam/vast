{callPackage, ...} @ args: let
  pkgFun = {
    self,
    lib,
    stdenv,
    callPackage,
    pname,
    tenzir-source,
    cmake,
    cmake-format,
    pkg-config,
    git,
    boost,
    caf,
    curl,
    libpcap,
    arrow-cpp,
    fast_float,
    flatbuffers,
    ftxui,
    spdlog,
    libyamlcpp,
    simdjson,
    robin-map,
    jemalloc,
    libunwind,
    xxHash,
    rdkafka,
    cppzmq,
    re2,
    dpkg,
    restinio,
    versionLongOverride ? null,
    versionShortOverride ? null,
    extraPlugins ? [],
    symlinkJoin,
    runCommand,
    makeWrapper,
    extraCmakeFlags ? [],
    tenzir-integration-test-deps,
    disableTests ? true,
    pkgsBuildHost,
  }: let
    inherit (stdenv.hostPlatform) isStatic;

    versionLongOverride' = lib.removePrefix "v" versionLongOverride;
    versionShortOverride' = lib.removePrefix "v" versionShortOverride;
    versionFallback = (builtins.fromJSON (builtins.readFile ./../../version.json)).tenzir-version-fallback;
    versionLong =
      if (versionLongOverride != null)
      then versionLongOverride'
      else versionFallback;
    versionShort =
      if (versionShortOverride != null)
      then versionShortOverride'
      else versionLong;

    extraPlugins' = map (x: "extra-plugins/${baseNameOf x}") extraPlugins;
    bundledPlugins =
      [
<<<<<<< HEAD
        "plugins/explore"
=======
        "plugins/gcs"
>>>>>>> f858b13b
        "plugins/kafka"
        "plugins/nic"
        "plugins/parquet"
        "plugins/sigma"
        "plugins/web"
        "plugins/zmq"
      ]
      ++ extraPlugins';
  in
    stdenv.mkDerivation ({
        inherit pname;
        version = versionLong;
        src = tenzir-source;

        postUnpack = ''
          mkdir -p source/extra-plugins
          for plug in ${lib.concatStringsSep " " extraPlugins}; do
            cp -R $plug source/extra-plugins/$(basename $plug)
          done
          chmod -R u+w source/extra-plugins
        '';

        outputs = ["out"] ++ lib.optionals isStatic ["package"];

        nativeBuildInputs = [
          cmake
          dpkg
        ];
        propagatedNativeBuildInputs = [pkg-config];
        buildInputs = [
          fast_float
          ftxui
          libpcap
          libunwind
          libyamlcpp
          rdkafka
          cppzmq
          re2
          restinio
        ];
        propagatedBuildInputs = [
          arrow-cpp
          boost
          caf
          curl
          flatbuffers
          jemalloc
          robin-map
          simdjson
          spdlog
          xxHash
        ];

        cmakeFlags =
          [
            "-DCMAKE_FIND_PACKAGE_PREFER_CONFIG=ON"
            "-DCAF_ROOT_DIR=${caf}"
            "-DTENZIR_EDITION_NAME=${lib.toUpper pname}"
            "-DTENZIR_VERSION_TAG=v${versionLong}"
            "-DTENZIR_VERSION_SHORT=v${versionShort}"
            "-DTENZIR_ENABLE_RELOCATABLE_INSTALLATIONS=${
              if isStatic
              then "ON"
              else "OFF"
            }"
            "-DTENZIR_ENABLE_BACKTRACE=ON"
            "-DTENZIR_ENABLE_JEMALLOC=ON"
            "-DTENZIR_ENABLE_MANPAGES=OFF"
            "-DTENZIR_ENABLE_PYTHON_BINDINGS=OFF"
            "-DTENZIR_ENABLE_BUNDLED_AND_PATCHED_RESTINIO=OFF"
            "-DTENZIR_PLUGINS=${lib.concatStringsSep ";" bundledPlugins}"
          ]
          ++ lib.optionals isStatic [
            "-DBUILD_SHARED_LIBS:BOOL=OFF"
            "-DCMAKE_INTERPROCEDURAL_OPTIMIZATION:BOOL=ON"
            "-DCPACK_GENERATOR=TGZ;DEB"
            "-DTENZIR_ENABLE_STATIC_EXECUTABLE:BOOL=ON"
            "-DTENZIR_PACKAGE_FILE_NAME_SUFFIX=static"
          ]
          ++ lib.optionals stdenv.hostPlatform.isx86_64 [
            "-DTENZIR_ENABLE_SSE3_INSTRUCTIONS=ON"
            "-DTENZIR_ENABLE_SSSE3_INSTRUCTIONS=ON"
            "-DTENZIR_ENABLE_SSE4_1_INSTRUCTIONS=ON"
            "-DTENZIR_ENABLE_SSE4_1_INSTRUCTIONS=ON"
            # AVX and up is disabled for compatibility.
            "-DTENZIR_ENABLE_AVX_INSTRUCTIONS=OFF"
            "-DTENZIR_ENABLE_AVX2_INSTRUCTIONS=OFF"
          ]
          ++ lib.optionals disableTests [
            "-DTENZIR_ENABLE_UNIT_TESTS=OFF"
          ]
          ++ extraCmakeFlags;

        hardeningDisable = lib.optionals isStatic [
          "fortify"
          "pic"
        ];

        postBuild = lib.optionalString isStatic ''
          ${pkgsBuildHost.nukeReferences}/bin/nuke-refs bin/*
        '';

        fixupPhase = lib.optionalString isStatic ''
          rm -rf $out/nix-support
        '';

        doCheck = false;
        checkTarget = "test";

        dontStrip = true;

        doInstallCheck = false;
        installCheckInputs = tenzir-integration-test-deps;
        # TODO: Investigate why the disk monitor test fails in the build sandbox.
        installCheckPhase = ''
          python ../tenzir/integration/integration.py \
            --app ${placeholder "out"}/bin/tenzir-ctl \
            --disable "Disk Monitor"
        '';

        passthru = rec {
          plugins = callPackage ./plugins {tenzir = self;};
          withPlugins = plugins': let
            actualPlugins = plugins' plugins;
          in
            if isStatic
            then
              self.override {
                extraPlugins = map (x: x.src) actualPlugins;
              }
            else
              symlinkJoin {
                name = "tenzir";
                paths = [self actualPlugins];
              };
        };

        meta = with lib; {
          description = "Open Source Security Data Pipelines";
          homepage = "https://www.tenzir.com/";
          # Set mainProgram so that all editions work with `nix run`.
          mainProgram = "tenzir";
          license = licenses.bsd3;
          platforms = platforms.unix;
          maintainers = with maintainers; [tobim];
        };
      }
      // lib.optionalAttrs isStatic {
        installPhase = ''
          runHook preInstall
          cmake --install . --component Runtime
          cmakeFlagsArray+=(
            "-UCMAKE_INSTALL_BINDIR"
            "-UCMAKE_INSTALL_SBINDIR"
            "-UCMAKE_INSTALL_INCLUDEDIR"
            "-UCMAKE_INSTALL_OLDINCLUDEDIR"
            "-UCMAKE_INSTALL_MANDIR"
            "-UCMAKE_INSTALL_INFODIR"
            "-UCMAKE_INSTALL_DOCDIR"
            "-UCMAKE_INSTALL_LIBDIR"
            "-UCMAKE_INSTALL_LIBEXECDIR"
            "-UCMAKE_INSTALL_LOCALEDIR"
            "-DCMAKE_INSTALL_PREFIX=/opt/tenzir"
          )
          echo "cmake flags: $cmakeFlags ''${cmakeFlagsArray[@]}"
          cmake "$cmakeDir" $cmakeFlags "''${cmakeFlagsArray[@]}"
          cmake --build . --target package
          install -m 644 -Dt $package package/*.deb package/*.tar.gz
          runHook postInstall
        '';
        allowedRequisites = ["out"];
      });
  self = callPackage pkgFun ({self = self;} // args);
in
  self<|MERGE_RESOLUTION|>--- conflicted
+++ resolved
@@ -58,11 +58,8 @@
     extraPlugins' = map (x: "extra-plugins/${baseNameOf x}") extraPlugins;
     bundledPlugins =
       [
-<<<<<<< HEAD
         "plugins/explore"
-=======
         "plugins/gcs"
->>>>>>> f858b13b
         "plugins/kafka"
         "plugins/nic"
         "plugins/parquet"
