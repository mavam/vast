{
  "name": "tenzir-plugins",
  "url": "git@github.com:tenzir/tenzir-plugins",
  "ref": "main",
<<<<<<< HEAD
  "rev": "2d62dcd42c25522612ccc02549941c61ebd975ab",
=======
  "rev": "6940b4e38f452f285074c27c6ae971e06a5b28ef",
>>>>>>> c3aadf27
  "submodules": true,
  "shallow": true,
  "allRefs": true
}<|MERGE_RESOLUTION|>--- conflicted
+++ resolved
@@ -2,11 +2,7 @@
   "name": "tenzir-plugins",
   "url": "git@github.com:tenzir/tenzir-plugins",
   "ref": "main",
-<<<<<<< HEAD
-  "rev": "2d62dcd42c25522612ccc02549941c61ebd975ab",
-=======
-  "rev": "6940b4e38f452f285074c27c6ae971e06a5b28ef",
->>>>>>> c3aadf27
+  "rev": "57d71326c69529a7203ecd277d6db8a826de997e",
   "submodules": true,
   "shallow": true,
   "allRefs": true
