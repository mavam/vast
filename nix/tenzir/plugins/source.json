{
  "name": "tenzir-plugins",
  "url": "git@github.com:tenzir/tenzir-plugins",
  "ref": "main",
<<<<<<< HEAD
  "rev": "35c3d7f33f54302eb3c613a68cfcd8898ba4f488",
=======
  "rev": "3ce6627bebde90b702c724d9e2b1065522c983bb",
>>>>>>> 952250df
  "submodules": true,
  "shallow": true,
  "allRefs": true
}<|MERGE_RESOLUTION|>--- conflicted
+++ resolved
@@ -2,11 +2,7 @@
   "name": "tenzir-plugins",
   "url": "git@github.com:tenzir/tenzir-plugins",
   "ref": "main",
-<<<<<<< HEAD
-  "rev": "35c3d7f33f54302eb3c613a68cfcd8898ba4f488",
-=======
-  "rev": "3ce6627bebde90b702c724d9e2b1065522c983bb",
->>>>>>> 952250df
+  "rev": "35511354ca4fcf9ffe4abcb852be3e7da08faf3f",
   "submodules": true,
   "shallow": true,
   "allRefs": true
