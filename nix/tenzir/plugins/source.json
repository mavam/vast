{
  "name": "tenzir-plugins",
  "url": "git@github.com:tenzir/tenzir-plugins",
  "ref": "main",
<<<<<<< HEAD
  "rev": "e6e5f06987388d6f7f7984fcfce4de5a3cc24639",
=======
  "rev": "b0c13cd117ebb2163f89cb5b24cf64b0345bfbd8",
>>>>>>> d4235607
  "submodules": true,
  "shallow": true,
  "allRefs": true
}<|MERGE_RESOLUTION|>--- conflicted
+++ resolved
@@ -2,11 +2,7 @@
   "name": "tenzir-plugins",
   "url": "git@github.com:tenzir/tenzir-plugins",
   "ref": "main",
-<<<<<<< HEAD
-  "rev": "e6e5f06987388d6f7f7984fcfce4de5a3cc24639",
-=======
-  "rev": "b0c13cd117ebb2163f89cb5b24cf64b0345bfbd8",
->>>>>>> d4235607
+  "rev": "4b99d515eb6536a33d745155d3250a7967aa1ab6",
   "submodules": true,
   "shallow": true,
   "allRefs": true
