--- conflicted
+++ resolved
@@ -2,11 +2,7 @@
   "name": "tenzir-plugins",
   "url": "git@github.com:tenzir/tenzir-plugins",
   "ref": "main",
-<<<<<<< HEAD
-  "rev": "bcaa78c4132c8b56e06bf71e12f344c130add5bf",
-=======
-  "rev": "bf648027d37632a2c0fb2d7e5b0dd5cc9c4d8f13",
->>>>>>> 41329af3
+  "rev": "5372f37cd3f786eeb3f85993470af370c2c9082e",
   "submodules": true,
   "shallow": true,
   "allRefs": true
