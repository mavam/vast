# Changelog

This changelog documents all notable user-facing changes of VAST.

Every entry has a category for which we use the following visual abbreviations:

- 🎁 = feature
- 🔄 = change
- 🐞 = bugfix

## [Unreleased]

<<<<<<< HEAD
- 🐞 Parsers for reading log input that relied on recursive rules leaked memory
  by creating cycling references. All recursive parsers have been updated to
  break such cycles and thus no longer leak memory.
=======
- 🔄 Log files generally have some notion of timestamp for recorded events. To
  make the query language more intuitive, the syntax for querying time points
  thus changed from `#time` to `#timestamp`. For example,
  `#time > 2019-07-02+12:00:00` now reads `#timestamp > 2019-07-02+12:00:00`.

- 🎁 Configuring how much status information gets printed to STDERR previously
  required obscure config settings. From now on, users can simply use
  `--verbosity=<level>`, where `<level>` is one of `quiet`, `error`, `warn`,
  `info`, `debug`, or `trace`. However, `debug` and `trace` are only available
  on debug builds (otherwise they fall back to `info` output level).
>>>>>>> a703bf15

- 🎁 The query expression language now supports *data predicates*, which are a
  shorthand for a type extractor in combination with an equality operator. For
  example, the data predicate `6.6.6.6` is the same as `:addr == 6.6.6.6`.

- 🐞 The Zeek reader failed upon encountering logs with a `double` column, as
  it occurs in `capture_loss.log`. The Zeek parser generator has been fixed to
  handle such types correctly.

- 🐞 Some queries returned duplicate events because the archive did not filter
  the result set properly. This no longer occurs after fixing the table slice
  filtering logic.

- 🎁 The `index` object in the output from `vast status` has a new field
  `statistics` for a high-level summary of the indexed data. Currently, there
  exists a nested `layouts` objects with per-layout statistics about the number
  of events indexed.

- 🎁 The `accountant` object in the output from `vast status` has a new field
  `log-file` that points to the filesystem path of the accountant log file.

- 🔄 Default schema definitions for certain `import` formats changed from
  hard-coded to runtime-evaluated. The default location of the schema
  definition files is `$(dirname vast-executable)`/../share/vast/schema.
  Currently this is used for the Suricata JSON log reader.

- 🔄 The default directory name for persistent state changed from `vast` to
  `vast.db`. This makes it possible to run `./vast` in the current directory
  without having to specify a different state directory on the command line.

- 🔄 Nested types are from now on accessed by the `.`-syntax. This means
  VAST now has a unified syntax to select nested types and fields.
  For example, what used to be `zeek::http` is now just `zeek.http`.

- 🎁 Data extractors in the query language can now contain a type prefix.
  This enables an easier way to extract data from a specific type. For example,
  a query to look for Zeek conn log entries with responder IP address 1.2.3.4
  had to be written with two terms, `#type == zeek.conn && id.resp_h == 1.2.3.4`,
  because the nested id record can occur in other types as well. Such queries
  can now written more tersely as `zeek.conn.id.resp_h == 1.2.3.4`.

- 🎁 VAST gained support for importing Suricata JSON logs. The import command
  has a new suricata format that can ingest EVE JSON output.

- 🎁 The data parser now supports `count` and `integer` values according to the
  *International System for Units (SI)*. For example, `1k` is equal to `1000`
  and `1Ki` equal to `1024`.

- 🐞 The `map` data parser did not parse negative values correctly. It was not
  possible to parse strings of the form `"{-42 -> T}"` because the parser
  attempted to parse the token for the empty map `"{-}"` instead.

- 🎁 VAST can now ingest JSON data. The `import` command gained the `json`
  format, which allows for parsing line-delimited JSON (LDJSON) according to a
  user-selected type with `--type`. The `--schema` or `--schema-file` options
  can be used in conjunction to supply custom types. The JSON objects in
  the input must match the selected type, that is, the keys of the JSON object
  must be equal to the record field names and the object values must be
  convertible to the record field types.

- 🐞 The CSV printer of the `export` command used to insert 2 superfluous
  fields when formatting an event: The internal event ID and a deprecated
  internal timestamp value. Both fields have been removed from the output,
  bringing it into line with the other output formats.

- 🔄 The (internal) option `--node` for the `import` and `export` commands
  has been renamed from `-n` to `-N`, to allow usage of `-n` for
  `--max-events`.

- 🎁 For symmetry to the `export` command, the `import` command gained the
  `--max-events,n` option to limit the number of events that will be imported.

- 🔄 To make the export option to limit the number of events to be exported
  more idiomatic, it has been renamed from `--events,e` to `--max-events,n`.
  Now `vast export -n 42` generates at most 42 events.

- 🐞 When a node terminates during an import, the client process remained
  unaffected and kept processing input. Now the client terminates when a
  remote node terminates.

- 🎁 The `import` command gained the `--listen,l` option to receive input
  from the network. Currently only UDP is supported. Previously, one had to use
  a clever netcat pipe with enough receive buffer to achieve the same effect,
  e.g., `nc -I 1500 -p 4200 | vast import pcap`. Now this pipe degenerates to
  `vast import pcap -l`.

- 🎁 The new `--disable-accounting` option shuts off periodic gathering of
  system telemetry in the accountant actor. This also disables output in the
  `accounting.log`.

- 🐞 Evaluation of predicates with negations return incorrect results. For
  example, the expression `:addr !in 10.0.0.0/8` created a disjunction of all
  fields to which `:addr` resolved, without properly applying De-Morgan. The
  same bug also existed for key extractors. De-Morgan is now applied properly
  for the operations `!in` and `!~`.


## [0.1] - 2019-02-28

This is the first official release.

[0.1]: https://github.com/vast-io/vast/releases/tag/0.1<|MERGE_RESOLUTION|>--- conflicted
+++ resolved
@@ -10,11 +10,10 @@
 
 ## [Unreleased]
 
-<<<<<<< HEAD
 - 🐞 Parsers for reading log input that relied on recursive rules leaked memory
   by creating cycling references. All recursive parsers have been updated to
   break such cycles and thus no longer leak memory.
-=======
+
 - 🔄 Log files generally have some notion of timestamp for recorded events. To
   make the query language more intuitive, the syntax for querying time points
   thus changed from `#time` to `#timestamp`. For example,
@@ -25,7 +24,6 @@
   `--verbosity=<level>`, where `<level>` is one of `quiet`, `error`, `warn`,
   `info`, `debug`, or `trace`. However, `debug` and `trace` are only available
   on debug builds (otherwise they fall back to `info` output level).
->>>>>>> a703bf15
 
 - 🎁 The query expression language now supports *data predicates*, which are a
   shorthand for a type extractor in combination with an equality operator. For
