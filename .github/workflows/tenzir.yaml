name: Tenzir
on:
  workflow_dispatch:
    inputs:
      upload-static-binary-to-github:
        description: "Build the static binary packages and attach to the Workflow Run"
        type: boolean
        required: false
        default: false
  push:
    branches:
      - main
      - v*
  pull_request:
    types:
      - opened
      - synchronize
  merge_group:
    types:
      - checks_requested
  release:
    types:
      - published

# This section defines how the Tenzir action is enqueued.
concurrency:
  # Wait for in-progress runs of this action for the same branch to finish
  # before starting, ensuring that a branch is only built once at a time. This
  # has a double-purpose: It ensures that caches are always able to pick up work
  # from previous builds of the same branch, and it rate-limits the CI to ensure
  # it's running smoothly for all users.
  group: ${{ github.workflow }}-${{ github.ref }}
  # Cancel all in-progress runs of this action for the same pull request.
  cancel-in-progress: ${{ github.event_name == 'pull_request' || github.event_name == 'merge_group' }}

env:
  CCACHE_MAXSIZE: "5G"
  GCP_WORKLOAD_IDP: projects/1057156539039/locations/global/workloadIdentityPools/gh-actions-pool/providers/gh-actions-provider
  GCP_SERVICE_ACCOUNT: github-actions@crucial-kayak-261816.iam.gserviceaccount.com

# TODO: cherry-pick permissions
permissions:
  actions: write
  checks: write
  contents: write
  deployments: write
  id-token: write
  issues: write
  discussions: write
  packages: write
  pages: write
  pull-requests: write
  repository-projects: write
  security-events: write
  statuses: write

jobs:
  configure:
    name: Configure
    runs-on: ubuntu-20.04
    outputs:
      version-matrix: ${{ steps.configure.outputs.version-matrix }}
      build-version: ${{ steps.configure.outputs.build-version }}
      before-sha: ${{ steps.configure.outputs.before-sha }}
      before-version: ${{ steps.configure.outputs.before-version }}
      release-version: ${{ steps.configure.outputs.release-version }}
      ref-slug: ${{ steps.configure.outputs.ref-slug }}
      head-ref-slug: ${{ steps.configure.outputs.head-ref-slug }}
      base-ref-slug: ${{ steps.configure.outputs.base-ref-slug }}
      tenzir-container-ref: ${{ steps.configure.outputs.tenzir-container-ref }}
      tenzir-version-build-metadata: ${{ steps.configure.outputs.tenzir-version-build-metadata }}
      run-changelog: ${{ steps.configure.outputs.run-changelog }}
      run-docs: ${{ steps.configure.outputs.run-docs }}
      run-docker-tenzir: ${{ steps.configure.outputs.run-docker-tenzir }}
      docker-config: ${{ steps.docker.outputs.docker-config }}
      run-docker-compose: ${{ steps.configure.outputs.run-docker-compose }}
      run-regression-tests: ${{ steps.configure.outputs.run-regression-tests }}
      run-tenzir-nix: ${{ steps.configure.outputs.run-tenzir-nix }}
      nix-matrix: ${{ steps.nix.outputs.nix-matrix }}
      run-tenzir: ${{ steps.configure.outputs.run-tenzir }}
      run-tenzir-plugins: ${{ steps.configure.outputs.run-tenzir-plugins }}
      run-python: ${{ steps.configure.outputs.run-python }}
      run-python-package: ${{ steps.configure.outputs.run-python-package }}
    steps:
      - name: Checkout
        uses: actions/checkout@v4
        with:
          fetch-depth: 0
      - name: Fetch Tags
        run: git fetch origin +refs/tags/*:refs/tags/*
      - name: Inject Slug Variables
        uses: rlespinasse/github-slug-action@v4
      - name: Authenticate to Google Cloud
        uses: google-github-actions/auth@v2
        with:
          workload_identity_provider: ${{ env.GCP_WORKLOAD_IDP }}
          service_account: ${{ env.GCP_SERVICE_ACCOUNT }}
      - name: Configure GCloud Credentials
        uses: google-github-actions/setup-gcloud@v2
      - name: Configure
        id: configure
        run: |
          # Create a matrix with Tenzir versions greater or equal than
          # limit_version. If the version does not exist yet (e.g., because of
          # an intentional break, only check latest).
          limit_version=v4.0.0
          if git rev-parse "${limit_version}" --; then
            dated_versions=$(git for-each-ref --format="%(creatordate:format:%s)#%(refname:short)" "refs/tags/v[1-9]*" | grep -v '\-rc[0-9]\+$')
            dated_limit_version=$(printf "$dated_versions" | grep $limit_version)
            # We filter out versions older than limit_version, and a set of
            # releases that are known to be broken, e.g., because their upload
            # failed in CI.
            filtered_versions=$(printf "$dated_versions" | awk '-F#' '{if($0>="'$dated_limit_version'")print$2}' | grep -v 'v4.6.[0-1]')
            version_matrix="$(printf "$filtered_versions\nlatest\n" | jq -R | jq -sc 'map({version: .})')"
          else
            version_matrix="$(printf "latest\n" | jq -R | jq -sc 'map({version: .})')"
          fi
          echo "version-matrix=${version_matrix}" >> $GITHUB_OUTPUT
          # Set a bunch of version numbers depending on how we triggered the PR
          # so they're consistent between jobs.
          version="v$(jq -r '."tenzir-version"' version.json)"
          id_sha="${{ github.sha }}"
          release_version="${version}"
          build_version="${version}+g${id_sha:0:10}"
          if [[ "$GITHUB_EVENT_NAME" == "push" ]]; then
            before_sha="${{ github.event.before }}"
          else
            before_sha="$(git merge-base origin/main HEAD)"
          fi
          before_version="${version}+g${before_sha:0:10}"
          echo "build-version=${build_version}" >> $GITHUB_OUTPUT
          echo "before-sha=${before_sha}" >> $GITHUB_OUTPUT
          echo "before-version=${before_version}" >> $GITHUB_OUTPUT
          echo "release-version=${release_version}" >> $GITHUB_OUTPUT
          # Inject the branch slugs for cache names.
          echo "ref-slug=${GITHUB_REF_SLUG}" >> $GITHUB_OUTPUT
          echo "head-ref-slug=${GITHUB_HEAD_REF_SLUG}" >> $GITHUB_OUTPUT
          echo "base-ref-slug=${GITHUB_BASE_REF_SLUG}" >> $GITHUB_OUTPUT
          if [[ "$GITHUB_EVENT_NAME" == "release" ]]; then
            tenzir_version_build_metadata=""
            tenzir_docker_version_build_metadata=""
          else
            tenzir_version_build_metadata="g${id_sha:0:10}"
            tenzir_docker_version_build_metadata="${tenzir_version_build_metadata}"
            # In Pull Requests we replace the normal commit hash based version
            # suffix with the PR number. That way we get stable arguments to
            # `docker build`, which is needed for layer caching to work.
            if [[ "$GITHUB_EVENT_NAME" == "pull_request" ]]; then
              tenzir_docker_version_build_metadata="pr${{ github.event.number }}"
            fi
          fi
          echo "tenzir-version-build-metadata=${tenzir_version_build_metadata}" >> $GITHUB_OUTPUT
          echo "tenzir-docker-version-build-metadata=${tenzir_docker_version_build_metadata}" >> $GITHUB_OUTPUT
          if [[ "$GITHUB_EVENT_NAME" == "pull_request" ]]; then
            tenzir_container_ref="${GITHUB_HEAD_REF_SLUG}"
          else
            tenzir_container_ref="${{ github.sha }}"
          fi
          echo "tenzir-container-ref=${tenzir_container_ref}" >> $GITHUB_OUTPUT
          #################################
          ######## Decide what jobs to run.
          #################################
          # TODO: Split this into two steps:
          # * Set version variables (above)
          # * Enable Jobs (below)
          echo "::notice Disable all others so we can selectivly enable again"
          echo "run-changelog=false" >> $GITHUB_OUTPUT
          echo "run-regression-tests=false" >> $GITHUB_OUTPUT
          echo "run-python=false" >> $GITHUB_OUTPUT
          echo "run-python-package=false" >> $GITHUB_OUTPUT
          echo "run-docs=false" >> $GITHUB_OUTPUT
          echo "run-docker-tenzir=false" >> $GITHUB_OUTPUT
          echo "run-docker-compose=false" >> $GITHUB_OUTPUT
          echo "run-tenzir-nix=false" >> $GITHUB_OUTPUT
          echo "run-tenzir=false" >> $GITHUB_OUTPUT
          echo "run-tenzir-plugins=false" >> $GITHUB_OUTPUT
          # A little helper to enable all checks.
          shopt -s expand_aliases
          alias run_all_checks=' \
            echo "run-changelog=true" >> $GITHUB_OUTPUT; \
            echo "run-regression-tests=true" >> $GITHUB_OUTPUT; \
            echo "run-python=true" >> $GITHUB_OUTPUT; \
            echo "run-docs=true" >> $GITHUB_OUTPUT; \
            echo "run-docker-tenzir=true" >> $GITHUB_OUTPUT; \
            echo "run-docker-compose=true" >> $GITHUB_OUTPUT; \
            echo "run-tenzir-nix=true" >> $GITHUB_OUTPUT; \
            echo "run-tenzir=true" >> $GITHUB_OUTPUT; \
            echo "run-tenzir-plugins=true" >> $GITHUB_OUTPUT;'
          # Run all if this is a release.
          if [[ "$GITHUB_EVENT_NAME" == "release" ]]; then
            echo "::notice Enabling release jobs"
            run_all_checks
            # Publish tenzir to Pypi.
            echo "run-python-package=true" >> $GITHUB_OUTPUT
            exit 0
          fi
          # Run all checks if this is a push to master or a tag.
          if [[ "$GITHUB_EVENT_NAME" == "push" ]]; then
            echo "::notice Enabling push jobs"
            run_all_checks
            exit 0
          fi
          # Run only what is requested for a workflow dispatch.
          if [[ "$GITHUB_EVENT_NAME" == "workflow_dispatch" ]]; then
            echo "::notice Enabling workflow dispatch jobs"
            if [[ "${{ inputs.upload-static-binary-to-github }}" == "true" ]]; then
              echo "run-tenzir-nix=true" >> $GITHUB_OUTPUT
            fi
            exit 0
          fi
          # From here on we should be in a pull request.
          if [[ "$GITHUB_EVENT_NAME" != "pull_request" ]]; then
            echo "::error Unexpected GitHub Event: $GITHUB_EVENT_NAME"
            exit 1
          fi
          echo "::notice Enabling pull request jobs"
          echo "::notice sourcing configure helpers"
          source ./.github/workflows/configure_helpers.bash
          # Run all checks if this file changed.
          if is_changed .github/workflows/tenzir.yaml; then
            run_all_checks
            exit 0
          fi
          run_if_changed python "python/"
          run_if_changed docs "web/" "python/"
          run_if_changed changelog "changelog/" "web/" "python/"
          TENZIR_SOURCES=(cmake/ CMakeLists.txt libtenzir/ libtenzir_test/ schema/ tools/ tenzir/ tenzir.yaml.example version.json)
          run_if_changed tenzir "${TENZIR_SOURCES[@]}"
          run_if_changed_default tenzir-plugins $run_tenzir "plugins/" "contrib/tenzir-plugins/"
          # The tenzir-plugins job downloads the Tenzir artifact from GCS, so we
          # need to run the tenzir job in case it is missing.
          if [[ ${run_tenzir_plugins} == "true" && ${run_tenzir} == "false" ]]; then
            deb_package="$(echo "tenzir-${before_version}-linux-Release-GCC" | awk '{ print tolower($0) }')"
            mac_package="$(echo "tenzir-${before_version}-darwin-Release-Clang" | awk '{ print tolower($0) }')"
            if ! gsutil -q stat gs://${{ vars.GCS_BUCKET }}/${deb_package}.tar.gz || \
               ! gsutil -q stat gs://${{ vars.GCS_BUCKET }}/${mac_package}.tar.gz; then
              echo "run-tenzir=true" >> $GITHUB_OUTPUT
              run_tenzir=true
            fi
          fi
          run_docker_compose="$(any ${run_tenzir} ${run_tenzir_plugins} ${run_python})"
          run_if_changed_default docker-compose $run_docker_compose \
            "docker/" "Dockerfile" ".dockerignore" \
            ".github/workflows/docker.yaml" \
            ".github/workflows/docker-config-base.json"
          run_docker_tenzir="$(any ${run_docker_compose} ${run_python})"
          run_if_changed_default docker-tenzir $run_docker_tenzir
          run_if_changed_default regression-tests $run_docker_tenzir
          run_if_changed tenzir-nix \
            "${TENZIR_SOURCES[@]}" plugins/ contrib/tenzir-plugins/ flake.nix flake.lock nix/ \
            ".github/workflows/nix.nu" \
            ".github/workflows/nix.yaml" \
            ".github/workflows/nix-config-base.json"
      - name: Configure Docker
        id: docker
        if: steps.configure.outputs.run-docker-tenzir == 'true'
        run: |
          if [[ "$GITHUB_EVENT_NAME" == "pull_request" ]]; then
            tags=("${{ steps.configure.outputs.head-ref-slug }}")
          elif [[ "$GITHUB_EVENT_NAME" == "push" ]]; then
            tags=('main' "${{ github.sha }}")
          elif [[ "$GITHUB_EVENT_NAME" == "release" ]]; then
            tags=('latest' "${{ github.sha }}" "${{ steps.configure.outputs.release-version }}")
          else
            echo "::error unexpected github.event_name: \"${GITHUB_EVENT_NAME}\""
            exit 1
          fi
          docker_config="$(jq -c \
            '."version-build-metadata" = $vs | ."tags" = $ARGS.positional' \
            .github/workflows/docker-config-base.json \
            --arg vs "${{ steps.configure.outputs.tenzir-docker-version-build-metadata }}" \
            --args -- "${tags[@]}")"
          # Clear push repos in case we're in a PR, but push the community
          # edition to ghcr.
          if [[ "$GITHUB_EVENT_NAME" == "pull_request" ]]; then
            docker_config="$(jq -c '(.editions[] | .registries) |= [] |
              (.editions[] | select(.name == "tenzir" or .name == "tenzir-node") |
              .registries) |= ["ghcr.io"]' \
              <<< "${docker_config}")"
          fi
          echo "docker-config=${docker_config}" >> "$GITHUB_OUTPUT"
          echo "::notice docker-config = ${docker_config}"
      - name: Configure Nix
        id: nix
        if: steps.configure.outputs.run-tenzir-nix == 'true'
        run: |
          if [[ "$GITHUB_EVENT_NAME" == "pull_request" ]]; then
            container_tags=("${{ steps.configure.outputs.head-ref-slug }}")
          elif [[ "$GITHUB_EVENT_NAME" == "push" ]]; then
            container_tags=('main' "${{ github.sha }}")
            aliases=('main')
          elif [[ "$GITHUB_EVENT_NAME" == "release" ]]; then
            container_tags=('latest' "${{ github.sha }}" "${{ steps.configure.outputs.release-version }}")
            aliases=('latest')
          else
            echo "::error unexpected github.event_name: \"${GITHUB_EVENT_NAME}\""
            exit 1
          fi
          nix_config="$(jq -c \
            '."container-tags" = $ARGS.positional' \
            .github/workflows/nix-config-base.json \
            --args -- "${container_tags[@]}")"
          nix_config="$(jq -c \
            '."aliases" = $ARGS.positional' \
            --args -- "${aliases[@]}" \
            <<< "${nix_config}")"
          if [[ "$GITHUB_REF" == refs/tags/* ]]; then
            nix_config="$(jq -c --arg git_tag "${GITHUB_REF#refs/tags/}" \
              '."git-tag" = $git_tag' \
              <<< "${nix_config}")"
          fi
          # Clear push repos in case we're in a PR, but push the developer
          # edition to ghcr.
          if [[ "$GITHUB_EVENT_NAME" == "pull_request" ]]; then
            nix_config="$(jq -c '(.editions[] | ."package-stores") |= [] |
              (.editions[] | ."image-registries") |= [] |
              (.editions[] | select(.name == "tenzir") | ."image-registries") |= ["ghcr.io"]' \
              <<< "${nix_config}")"
          fi
          # Reshape the config so that each edition is in a dedicated config.
          # This will be supplied as a matrix to the nix job.
          # We do this because the static editions that we build here are
          # independent derivations, meaning there is no sharing of build
          # products.
          nix_matrix="$(jq -c '.aliases as $aliases | ."container-tags" as $tags | ."git-tag" as $git_tag |
            .targets = (.editions | map(. as $e |{}|
              .editions = [$e] |
              .aliases = $aliases |
              ."container-tags" = $tags |
              ."git-tag" = $git_tag)
            ) | .targets | map({"name": .editions[0].name, "config": .})' \
            <<< "${nix_config}")"
          echo "nix-matrix=${nix_matrix}" >> "$GITHUB_OUTPUT"
          echo "::notice nix-matrix = ${nix_matrix}"


  policy-enforcement:
    name: Policy Enforcement
    needs:
      - configure
    if: github.event_name != 'workflow_dispatch'
    runs-on: ubuntu-20.04
    steps:
      - name: Checkout
        uses: actions/checkout@v4
      - name: Configure ssh-agent
        uses: webfactory/ssh-agent@v0.9.0
        with:
          ssh-private-key: ${{ secrets.TENZIR_PLUGINS_DEPLOY_KEY }}
      - name: Require contrib/tenzir-plugins to be downstream of current `main`
        run: |
          git submodule update --init contrib/tenzir-plugins
          git -C contrib/tenzir-plugins fetch origin main
          # Check that the plugins submodule commit is either already merged
          # into `main` or descends from current `main`.
          git -C contrib/tenzir-plugins merge-base --is-ancestor \
            $(git -C contrib/tenzir-plugins rev-parse origin/main) \
            $(git -C contrib/tenzir-plugins rev-parse HEAD) || \
          git -C contrib/tenzir-plugins merge-base --is-ancestor \
            $(git -C contrib/tenzir-plugins rev-parse HEAD) \
            $(git -C contrib/tenzir-plugins rev-parse origin/main)
      - name: Generate a token
        id: generate_token
        uses: actions/create-github-app-token@v1
        with:
          app-id: ${{ vars.TENZIR_AUTOBUMPER_APP_ID }}
          private-key: ${{ secrets.TENZIR_AUTOBUMPER_APP_PRIVATE_KEY }}
          owner: ${{ github.repository_owner }}
      - name: Require an open PR for a submodule bump
        env:
          GH_TOKEN: ${{ steps.generate_token.outputs.token }}
        run: |
          plugins_sha=$(git -C contrib/tenzir-plugins rev-parse HEAD)
          plugins_main_sha=$(git -C contrib/tenzir-plugins rev-parse origin/main)

          if [ "$plugins_sha" != "$plugins_main_sha" ]; then
            pr_number=$(gh pr --repo tenzir/tenzir-plugins list --search $plugins_sha --json number -q .[0].number)
            [ $pr_number ] # Assert the pr number was non-empty
          fi
      - name: Install Nix
        uses: cachix/install-nix-action@v25
        with:
          nix_path: nixpkgs=channel:nixos-unstable
      - name: Verify Nix sources are synchronized
        run: |
          nix/update.sh
          git diff --quiet --exit-code || {
            echo "Some Nix source references are not aligned with the git submodules."
            echo "Please run *nix/update.sh* or apply the following diff directly:"
            git diff --exit-code
          }

  changelog:
    name: Changelog
    needs:
      - configure
    if: ${{ needs.configure.outputs.run-changelog == 'true' }}
    runs-on: ubuntu-20.04
    container: debian:bookworm-slim
    steps:
      - name: Install git
        run: |
          apt-get update
          apt-get -y install git
      - name: Checkout
        uses: actions/checkout@v4
      - name: Install Dependencies
        run: ./scripts/debian/install-dev-dependencies.sh
      - name: Configure Build
        env:
          CC: gcc-12
          CXX: g++-12
        run: |
          cmake -B build -DTENZIR_ENABLE_SKIP_AFTER_CHANGELOG_UPDATE:BOOL=ON
      - name: Generate CHANGELOG.md
        run: |
          cmake --build build --target changelog
      - name: Upload CHANGELOG.md
        uses: actions/upload-artifact@v4
        with:
          name: CHANGELOG.md
          path: build/CHANGELOG.md
          if-no-files-found: error

  docs:
    needs:
      - configure
      - changelog
    if: ${{ needs.configure.outputs.run-docs == 'true' }}
    name: Documentation
    runs-on: ubuntu-20.04
    steps:
      - name: Checkout
        uses: actions/checkout@v4
      - name: Checkout dotgithub submodule
        run: |
          git submodule update --init web/.github
      - name: Download CHANGELOG.md
        uses: actions/download-artifact@v4
        with:
          name: CHANGELOG.md
      - name: Override Stub Changelog
        run: |
          cp -f CHANGELOG.md web/src/pages/changelog.md
      - uses: actions/setup-node@v4
        with:
          node-version: 16.x
          cache-dependency-path: web/yarn.lock
          cache: yarn
      - name: Install dependencies
        working-directory: web
        run: yarn install --frozen-lockfile
      - name: Build website
        working-directory: web
        run: |
          yarn build
      - name: Deploy to GitHub Pages
        if: github.event_name == 'push' && github.ref == 'refs/heads/main'
        uses: peaceiris/actions-gh-pages@v3
        with:
          github_token: ${{ secrets.GITHUB_TOKEN }}
          publish_dir: web/build
          cname: docs.tenzir.com
          user_name: tenzir-bot
          user_email: engineering@tenzir.com

  docker-tenzir:
    name: Docker
    needs:
      - configure
    if: needs.configure.outputs.run-docker-tenzir == 'true'
    uses: ./.github/workflows/docker.yaml
    with:
      config: ${{ needs.configure.outputs.docker-config }}
    secrets: inherit

  openapi-spec:
    needs:
      - docker-tenzir
      - configure
    if: needs.configure.outputs.run-docker-tenzir == 'true'
    name: OpenAPI Spec
    runs-on: ubuntu-20.04
    env:
      DOCKER_BUILDKIT: 1
    steps:
      - name: Checkout
        uses: actions/checkout@v4
      - name: Set up Docker Buildx
        uses: docker/setup-buildx-action@v3
      - name: Login to GitHub Container Registry
        uses: docker/login-action@v3
        with:
          registry: ghcr.io
          username: ${{ github.actor }}
          password: ${{ secrets.GITHUB_TOKEN }}
      - name: Check OpenAPI Spec
        run: |
          docker run \
            --pull=always --rm \
            "ghcr.io/tenzir/tenzir:${{ needs.configure.outputs.tenzir-container-ref }}" \
            'openapi | to web/openapi/openapi.yaml'
          git diff --quiet --exit-code || {
            echo "The OpenAPI Spec is not aligned with the current sources. Please run *tenzir 'openapi | to web/openapi/openapi.yaml'* or apply the following diff directly:"
            git diff --exit-code
          }

  regression-tests:
    needs:
      - docker-tenzir
      - configure
    if: needs.configure.outputs.run-regression-tests == 'true'
    strategy:
      fail-fast: false
      matrix:
        regression-tests: ${{ fromJson(needs.configure.outputs.version-matrix) }}
    name: Regression Tests (${{ matrix.regression-tests.version }})
    runs-on: ubuntu-20.04
    env:
      DOCKER_BUILDKIT: 1
    steps:
      - name: Checkout
        uses: actions/checkout@v4
      - name: Set up Docker Buildx
        uses: docker/setup-buildx-action@v3
      - name: Login to GitHub Container Registry
        uses: docker/login-action@v3
        with:
          registry: ghcr.io
          username: ${{ github.actor }}
          password: ${{ secrets.GITHUB_TOKEN }}
      - name: Run Regression Tests
        run: |
          scripts/regression-tests.sh ${{ matrix.regression-tests.version }} ${{ needs.configure.outputs.tenzir-container-ref }}

  docker-compose:
    needs:
      - docker-tenzir
      - configure
    if: ${{ needs.configure.outputs.run-docker-compose == 'true' }}
    name: Docker Compose
    runs-on: ubuntu-20.04
    env:
      DOCKER_BUILDKIT: 1
      TENZIR_CONTAINER_REGISTRY: ghcr.io
      TENZIR_CONTAINER_REF: ${{ needs.configure.outputs.tenzir-container-ref }}
    steps:
      - name: Checkout
        uses: actions/checkout@v4
      - name: Set up Docker Buildx
        uses: docker/setup-buildx-action@v3
      - name: Login to GitHub Container Registry
        uses: docker/login-action@v3
        with:
          registry: ghcr.io
          username: ${{ github.actor }}
          password: ${{ secrets.GITHUB_TOKEN }}
      - name: Run Tenzir Tests
        run: |
          docker/test

  tenzir-nix:
    name: Nix (${{ matrix.config.name }})
    needs:
      - configure
    if: ${{ needs.configure.outputs.run-tenzir-nix == 'true' }}
    uses: ./.github/workflows/nix.yaml
    strategy:
      matrix:
        config: ${{ fromJSON(needs.configure.outputs.nix-matrix) }}
    with:
      config: ${{ toJSON(matrix.config.config) }}
    secrets: inherit

  tenzir:
    needs:
      - configure
    if: ${{ needs.configure.outputs.run-tenzir == 'true' }}
    name: Tenzir (${{ matrix.tenzir.name }})
    runs-on: ${{ matrix.tenzir.os }}
    container: ${{ matrix.tenzir.container }}
    strategy:
      fail-fast: false
      matrix:
        tenzir:
          - os: ubuntu-20.04
            container: debian:bookworm-slim
            name: Debian
            compiler: GCC
            cc: gcc-12
            cxx: g++-12
            dependencies-script-path: scripts/debian/install-dev-dependencies.sh
            cmake-extra-flags: -DTENZIR_ENABLE_BUNDLED_CAF:BOOL=ON
            bundled-plugins:
              # We enable some plugins here, because:
              #  * fluent-bit: The plugin library links to libfluent-bit.so, which
              #    is built by upstream without support for `dlopen()`, the
              #    integrated build method used here works around that by linking
              #    libfluent-bit.so to libtenzir.so directly. The alternative
              #    workaround of using LD_PRELOAD for the standalone plugin build
              #    does not work in the GitHub Actions Runner.
              - plugins/fluent-bit
          - os: macos-14
            container: null
            name: macOS
            compiler: Clang
            cc: clang
            cxx: clang++
            dependencies-script-path: scripts/macOS/install-dev-dependencies.sh
            cmake-extra-flags: -DTENZIR_ENABLE_BUNDLED_CAF:BOOL=ON
            bundled-plugins:
              # - Parquet uses illegal instructions on macOS in Arrow version
              #   14.0.1, so we disable it in the macOS CI. Last checked on
              #   2023-12-16.
              # - The http-parser package is disabled on Hoembrew, which means
              #   we cannot build the web plugin on macOS anymore. Last checked
              #   on 2024-01-31.
              - plugins/[^(parquet)(web)]*
              - contrib/tenzir-plugins/*
    env:
      BUILD_DIR: build
      CC: ${{ matrix.tenzir.cc }}
      CXX: ${{ matrix.tenzir.cxx }}
      CCACHE_ABSSTDERR: true
      CCACHE_COMPRESS: true
      CCACHE_COMPRESSLEVEL: 6
      # We're intentionally placing the cache dir outside of `${{ github.workspace }}`
      # because that has a weird issue where it switches between `/home/runner` and
      # `/__w/` depending on the current context. See https://github.com/actions/checkout/issues/785
      # and https://github.com/actions/runner/issues/2058.
      # We use `/tmp` because that's writable on both mac and linux runners.
      CCACHE_DIR: "/tmp/ccache"
      CCACHE_NOHASHDIR: true
      CCACHE_SLOPPINESS: "file_macro,time_macros"
      CCACHE_UNIFY: true
      CMAKE_CXX_COMPILER_LAUNCHER: ccache
      CMAKE_C_COMPILER_LAUNCHER: ccache
      CMAKE_GENERATOR: Ninja
      CMAKE_MAKE_PROGRAM: ninja
      DEBIAN_FRONTEND: noninteractive
      HOMEBREW_GITHUB_API_TOKEN: ${{ github.token }}
      HOMEBREW_NO_ANALYTICS: 1
      HOMEBREW_NO_INSTALL_CLEANUP: 1
      HOMEBREW_NO_AUTO_UPDATE: 1
    steps:
      - if: ${{ matrix.tenzir.name == 'Debian' }}
        name: Install extra dependencies
        run: |
          apt-get update
          apt-get -y install git sudo
      - name: Checkout
        uses: actions/checkout@v4
      - name: Publish tenzir.spdx.json to GitHub Release
        if: ${{ github.event_name == 'release' && matrix.tenzir.name == 'Debian' }}
        uses: actions/upload-release-asset@v1
        env:
          GITHUB_TOKEN: ${{ secrets.GITHUB_TOKEN }}
        with:
          upload_url: ${{ github.event.release.upload_url }}
          asset_path: "tenzir.spdx.json"
          asset_name: "tenzir.spdx.json"
          asset_content_type: text/plain
      - name: Checkout submodules
        run: |
          git config --global --add safe.directory '*'
          git submodule update --init --recursive libtenzir
          git submodule update --init --recursive plugins
          git submodule update --init --recursive tenzir
      - name: Install Dependencies (Debian)
        if: ${{ matrix.tenzir.name == 'Debian' }}
        run: |
          ./scripts/debian/install-dev-dependencies.sh
          ./scripts/debian/install-fluent-bit.sh
      - name: Install Dependencies (macOS)
        if: ${{ matrix.tenzir.name == 'macOS' }}
        run: ./scripts/macOS/install-dev-dependencies.sh
      - name: Setup Python
        if: ${{ matrix.tenzir.name == 'macOS' }}
        uses: actions/setup-python@v5
        with:
          python-version: "3.11"
      - name: Install Nix
        uses: cachix/install-nix-action@v25
        with:
          nix_path: nixpkgs=channel:nixos-unstable
      - name: Configure Environment
        run: |
          PACKAGE_NAME="$(echo "tenzir-${{ needs.configure.outputs.build-version }}-$(uname -s)-Release-${{ matrix.tenzir.compiler }}" | awk '{ print tolower($0) }')"
          PUBLISH_NAME="$(echo "tenzir-$(uname -s)-Release-${{ matrix.tenzir.compiler }}" | awk '{ print tolower($0) }')"
          echo "PACKAGE_NAME=$PACKAGE_NAME" >> $GITHUB_ENV
          echo "PUBLISH_NAME=$PUBLISH_NAME" >> $GITHUB_ENV
      - if: ${{ matrix.tenzir.name == 'macOS' }}
        name: Setup Homebrew Clang
        run: |
          llvm_root="$(brew --prefix llvm)"
          echo "${llvm_root}/bin" >> $GITHUB_PATH
          echo "LDFLAGS=-Wl,-rpath,${llvm_root}" >> $GITHUB_ENV
          echo "CPPFLAGS=-isystem ${llvm_root}/include" >> $GITHUB_ENV
          echo "CXXFLAGS=-isystem ${llvm_root}/include/c++/v1" >> $GITHUB_ENV
      - name: Fetch ccache Cache
        uses: actions/cache/restore@v4
        with:
          # Note that the `path` is implicitly part of the key when looking up cache hits:
          # GitHub will only download artifacts that contain files whose locations matches `path`,
          # so if the `path` changes nothing will be downloaded even if the key name matches.
          path: ${{ env.CCACHE_DIR }}
          key: ${{ github.workflow }}-${{ matrix.tenzir.name }}-${{ matrix.tenzir.compiler }}-${{ needs.configure.outputs.ref-slug }}-${{ github.sha }}
          restore-keys: |
            ${{ github.workflow }}-${{ matrix.tenzir.name }}-${{ matrix.tenzir.compiler }}-${{ needs.configure.outputs.ref-slug }}
            ${{ github.workflow }}-${{ matrix.tenzir.name }}-${{ matrix.tenzir.compiler }}-main
            ${{ github.workflow }}-${{ matrix.tenzir.name }}-${{ matrix.tenzir.compiler }}
      - name: Configure
        run: |
          echo "$PATH"
          python3 --version
          python3 -m pip --version
          bash --version
          "$CC" --version
          "$CXX" --version
          ccache --version
          # Zero the cache statistics (but not the configuration options).
          ccache --zero-stats
          ccache --show-config
          # Setting different values for CMAKE_INSTALL_PREFIX and
          # CPACK_PACKAGING_INSTALL_PREFIX is currently not supported and causes
          # a warning. We accept this drawback because the package we generate
          # here is built specifically as input for the plugin CI jobs and not
          # suitable for general use.
          cmake -B "$BUILD_DIR" \
            -DCMAKE_BUILD_TYPE:STRING="${{ github.event_name == 'pull_request' && 'CI' || 'Release' }}" \
            -DCMAKE_INSTALL_PREFIX:STRING="${PWD}/opt/tenzir" \
            -DCPACK_GENERATOR:STRING=TGZ \
            -DCPACK_PACKAGE_FILE_NAME:STRING="$PACKAGE_NAME" \
            -DCPACK_PACKAGING_INSTALL_PREFIX:STRING="/" \
            -DTENZIR_PLUGINS:STRING="${{ join(matrix.tenzir.bundled-plugins, ';') }}" \
            -DTENZIR_VERSION_BUILD_METADATA:STRING="${{ needs.configure.outputs.tenzir-version-build-metadata }}" \
            ${{ matrix.tenzir.cmake-extra-flags }}
      - name: Compile All Targets
        run: |
          cmake --build "$BUILD_DIR" --target all --parallel --verbose
      - name: Show ccache Statistics
        run: |
          # Print statistics counter IDs and corresponding values.
          ccache --show-stats
          # Print statistics about cache compression.
          ccache --show-compression
      - name: Save ccache Cache
        if: always()
        uses: actions/cache/save@v4
        with:
          path: ${{ env.CCACHE_DIR }}
<<<<<<< HEAD
          key: ${{ github.workflow }}-${{ matrix.tenzir.name }}-${{ matrix.tenzir.compiler }}-${{ needs.configure.outputs.ref-slug }}-${{ github.sha }}
=======
          key: ${{ github.workflow }}-${{ matrix.tenzir.name }}-${{ matrix.tenzir.compiler }}-${{ needs.configure.outputs.head-ref-slug }}-${{ github.sha }}
          enableCrossOsArchive: true
>>>>>>> b4d8a2d9
      - name: Run Unit Tests
        env:
          CTEST_OUTPUT_ON_FAILURE: YES
        # --test-dir is not yet supported in the ctest version we're using here.
        working-directory: ${{ env.BUILD_DIR }}
        run: |
          ctest --parallel
      - name: Install
        run: |
          cmake --install "$BUILD_DIR"
      - name: Run Integration Tests
        id: integration_tests
        run: |
          VERBOSE=1 cmake --build "$BUILD_DIR" --target integration -j 1
      - name: Publish Integration Test Report
        uses: mikepenz/action-junit-report@v4
        if: always()
        with:
          report_paths: report.xml
          token: ${{ secrets.GITHUB_TOKEN }}
      - name: Package
        env:
          DESTDIR: ${{ env.PWD }}
        run: |
          cmake --build "$BUILD_DIR" --target package
      - name: Upload Artifact to GitHub
        uses: actions/upload-artifact@v4
        with:
          name: "${{ env.PACKAGE_NAME }}.tar.gz"
          path: "${{ env.BUILD_DIR }}/package/${{ env.PACKAGE_NAME }}.tar.gz"
          if-no-files-found: error
      - name: Authenticate to Google Cloud
        if: ${{ github.event_name == 'push' || github.event_name == 'release' }}
        uses: google-github-actions/auth@v2
        with:
          workload_identity_provider: ${{ env.GCP_WORKLOAD_IDP }}
          service_account: ${{ env.GCP_SERVICE_ACCOUNT }}
      - name: Configure GCloud Credentials
        if: ${{ github.event_name == 'push' || github.event_name == 'release' }}
        uses: google-github-actions/setup-gcloud@v2
      - name: Upload Artifact to GCS
        if: ${{ github.event_name == 'push' || github.event_name == 'release' }}
        run: |
          gsutil -m cp "${{ env.BUILD_DIR }}/package/${{ env.PACKAGE_NAME }}.tar.gz" "gs://${{ vars.GCS_BUCKET }}/${{ env.PACKAGE_NAME }}.tar.gz"

  tenzir-plugins:
    needs:
      - tenzir
      - configure
    if: >-
      always() &&
      needs.configure.outputs.run-tenzir-plugins == 'true' &&
      !contains(join(needs.*.result, ','), 'failure') &&
      !contains(join(needs.*.result, ','), 'cancelled')
    runs-on: ${{ matrix.setup.os }}
    container: ${{ matrix.setup.container }}
    strategy:
      fail-fast: false
      matrix:
        setup:
          - os: ubuntu-20.04
            name: Debian
            container: debian:bookworm-slim
            cc: gcc-12
            cxx: g++-12
            package-suffix: Release-GCC
        plugin:
          - name: AMQP
            target: amqp
            path: plugins/amqp
          - name: Compaction
            target: compaction
            path: contrib/tenzir-plugins/compaction
          - name: Context
            target: context
            path: contrib/tenzir-plugins/context
          - name: Kafka
            target: kafka
            path: plugins/kafka
          - name: NIC
            target: nic
            path: plugins/nic
          - name: Matcher
            target: matcher
            path: contrib/tenzir-plugins/matcher
          - name: Parquet
            target: parquet
            path: plugins/parquet
          - name: Pipeline Manager
            target: pipeline-manager
            path: contrib/tenzir-plugins/pipeline-manager
          - name: Platform
            target: platform
            path: contrib/tenzir-plugins/platform
          - name: Sigma
            target: sigma
            path: plugins/sigma
          - name: Velociraptor
            target: velociraptor
            path: plugins/velociraptor
          - name: Web
            target: web
            path: plugins/web
          - name: Yara
            target: yara
            path: plugins/yara
          - name: ZeroMQ
            target: zmq
            path: plugins/zmq
    env:
      INSTALL_DIR: "${{ github.workspace }}/_install"
      BUILD_DIR: "${{ github.workspace }}/_build"
      PACKAGE_SUFFIX: ${{ matrix.setup.package-suffix }}
      CC: ${{ matrix.setup.cc }}
      CXX: ${{ matrix.setup.cxx }}
      CMAKE_GENERATOR: Ninja
      CMAKE_MAKE_PROGRAM: ninja
      CTEST_OUTPUT_ON_FAILURE: YES
      DEBIAN_FRONTEND: noninteractive
      HOMEBREW_GITHUB_API_TOKEN: ${{ github.token }}
      HOMEBREW_NO_ANALYTICS: 1
      HOMEBREW_NO_INSTALL_CLEANUP: 1
      HOMEBREW_NO_AUTO_UPDATE: 1
    name: Tenzir Plugins (${{ matrix.plugin.name }}, ${{ matrix.setup.name }})
    steps:
      - name: Install git, curl, jq (Debian)
        if: ${{ matrix.setup.os == 'ubuntu-20.04' }}
        run: |
          apt-get update
          apt-get -y install git curl jq sudo xz-utils
      - name: Install Nix
        uses: cachix/install-nix-action@v25
        with:
          nix_path: nixpkgs=channel:nixos-unstable
      - name: Add GitHub to the SSH known hosts file
        if: ${{ matrix.setup.os == 'ubuntu-20.04' }}
        # See https://github.com/webfactory/ssh-agent/issues/174#issuecomment-1486300082.
        run: |
          mkdir -p -m 0700 /root/.ssh
          curl --silent https://api.github.com/meta \
            | jq --raw-output '"github.com "+.ssh_keys[]' \
            >> /root/.ssh/known_hosts
          chmod 600 /root/.ssh/known_hosts
      - name: Configure ssh-agent
        uses: webfactory/ssh-agent@v0.9.0
        with:
          ssh-private-key: ${{ secrets.TENZIR_PLUGINS_DEPLOY_KEY }}
      - name: Checkout
        uses: actions/checkout@v4
        with:
          submodules: recursive
      - name: Install Dependencies (Debian)
        if: ${{ matrix.setup.os == 'ubuntu-20.04' }}
        run: |
          apt-get -y install \
            ${{ join(matrix.plugin.debian-dependencies, ' ') }} \
            apt-transport-https \
            curl
          ./scripts/debian/install-dev-dependencies.sh
          ./scripts/debian/install-fluent-bit.sh
      - name: Determine Tenzir Package Name
        id: configure
        run: |
          build_version=${{ needs.configure.outputs.build-version }}
          if ${{ needs.configure.outputs.run-tenzir == 'false' }}; then
            build_version=${{ needs.configure.outputs.before-version }}
          fi
          PACKAGE_NAME="$(echo "tenzir-${build_version}-$(uname -s)-${PACKAGE_SUFFIX}" | awk '{ print tolower($0) }')"
          echo "PACKAGE_NAME=$PACKAGE_NAME" >> $GITHUB_ENV
      - name: Download Tenzir artifact
        if: ${{ needs.configure.outputs.run-tenzir == 'true' }}
        uses: actions/download-artifact@v4
        with:
          name: "${{ env.PACKAGE_NAME }}.tar.gz"
      - name: Authenticate to Google Cloud
        if: ${{ needs.configure.outputs.run-tenzir == 'false' }}
        uses: google-github-actions/auth@v2
        with:
          workload_identity_provider: ${{ env.GCP_WORKLOAD_IDP }}
          service_account: ${{ env.GCP_SERVICE_ACCOUNT }}
      - name: Configure GCloud Credentials
        if: ${{ needs.configure.outputs.run-tenzir == 'false' }}
        uses: google-github-actions/setup-gcloud@v2
      - name: Download Tenzir
        if: ${{ needs.configure.outputs.run-tenzir == 'false' }}
        run: |
          gsutil cp "gs://${{ vars.GCS_BUCKET }}/${{ env.PACKAGE_NAME }}.tar.gz" .
      - name: Install Tenzir
        run: |
          mkdir "${INSTALL_DIR}"
          tar -C "${INSTALL_DIR}" -xzvf "${PACKAGE_NAME}.tar.gz"
          echo "${INSTALL_DIR}/bin" >> $GITHUB_PATH
      - name: Configure Build
        env:
          Tenzir_DIR: "${{ env.INSTALL_DIR }}"
        run: |
          python3 --version
          python3 -m pip --version
          cmake --version
          cmake -S '${{ matrix.plugin.path }}' -B "$BUILD_DIR"
      - name: Build
        run: |
          cmake --build "$BUILD_DIR" --target all --parallel
      - name: Run Unit Tests
        env:
          CTEST_OUTPUT_ON_FAILURE: 1
        # --test-dir is not yet supported in the ctest version we're using here.
        working-directory: ${{ env.BUILD_DIR }}
        run: |
          ctest --parallel
      - name: Run Integration Tests
        id: integration_tests
        run: |
          # We don't always have a bats submodule when building plugins, so we
          # get it with Nix.
          nix --accept-flake-config develop .#integration-test-shell \
            --command bash -c "cmake --build \"$BUILD_DIR\" --target integration -j 1"
      - name: Publish Integration Test Report
        uses: mikepenz/action-junit-report@v4
        if: always()
        with:
          report_paths: report.xml
          token: ${{ secrets.GITHUB_TOKEN }}
      - name: Install
        run: |
          cmake --install "$BUILD_DIR" --prefix "$INSTALL_DIR"
          echo "${INSTALL_DIR}/bin" >> $GITHUB_PATH

  python:
    needs:
      - configure
      - docker-tenzir
    if: ${{ needs.configure.outputs.run-python == 'true' }}
    name: Python
    runs-on: ${{ matrix.os }}
    strategy:
      matrix:
        python-version: ["3.10"]
        os: [ubuntu-latest]
    env:
      DEBIAN_FRONTEND: noninteractive
    steps:
      - uses: actions/checkout@v4
      - name: Set up Python ${{ matrix.python-version }}
        uses: actions/setup-python@v5
        with:
          python-version: ${{ matrix.python-version }}
      - name: Setup Poetry image
        uses: abatilo/actions-poetry@v3.0.0
        with:
          poetry-version: 1.3.0
      - name: Run poetry install
        working-directory: python
        run: |
          poetry install -E module
      - name: Run unit tests
        working-directory: python
        run: |
          poetry run pytest
      - name: Run tests in Docker
        working-directory: python
        if: matrix.os == 'ubuntu-latest'
        run: |
          export TENZIR_CONTAINER_REF="${{ needs.configure.outputs.tenzir-container-ref }}"
          export TENZIR_CONTAINER_REGISTRY=ghcr.io
          ./docker-poetry-run.sh pytest
      - name: Build package
        working-directory: python
        run: |
          poetry build

  python-package:
    needs:
      - python
      - configure
    if: ${{ needs.configure.outputs.run-python-package == 'true' }}
    name: Python Package
    runs-on: ubuntu-20.04
    env:
      DEBIAN_FRONTEND: noninteractive
    steps:
      - uses: actions/checkout@v4
      - name: Set up Python 3.10
        uses: actions/setup-python@v5
        with:
          python-version: "3.10"
      - name: Setup Poetry image
        uses: abatilo/actions-poetry@v3.0.0
        with:
          poetry-version: 1.3.0
      - name: Configure PyPI
        working-directory: python
        run: |
          poetry config pypi-token.pypi "${{ secrets.PYPI_TOKEN }}"
      - name: Publish to PyPI
        working-directory: python
        run: |
          poetry publish --build --no-interaction

  pass-branch-protections:
    needs:
      - changelog
      - configure
      - docker-compose
      - docker-tenzir
      - docs
      - openapi-spec
      - policy-enforcement
      - python
      - python-package
      - regression-tests
      - tenzir
      - tenzir-nix
      - tenzir-plugins
    if: always() && github.event_name != 'workflow_dispatch'
    runs-on: ubuntu-latest
    name: Pass Branch Protections
    steps:
      - name: Failure
        if: contains(join(needs.*.result, ','), 'failure') || contains(join(needs.*.result, ','), 'cancelled')
        run: |
          # This check runs after any other job failed.
          exit 1
      - name: Success
        run: |
          # This check runs after all other jobs are done or skipped
          exit 0<|MERGE_RESOLUTION|>--- conflicted
+++ resolved
@@ -749,12 +749,8 @@
         uses: actions/cache/save@v4
         with:
           path: ${{ env.CCACHE_DIR }}
-<<<<<<< HEAD
           key: ${{ github.workflow }}-${{ matrix.tenzir.name }}-${{ matrix.tenzir.compiler }}-${{ needs.configure.outputs.ref-slug }}-${{ github.sha }}
-=======
-          key: ${{ github.workflow }}-${{ matrix.tenzir.name }}-${{ matrix.tenzir.compiler }}-${{ needs.configure.outputs.head-ref-slug }}-${{ github.sha }}
           enableCrossOsArchive: true
->>>>>>> b4d8a2d9
       - name: Run Unit Tests
         env:
           CTEST_OUTPUT_ON_FAILURE: YES
