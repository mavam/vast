--- conflicted
+++ resolved
@@ -2,11 +2,10 @@
   inherit (pkgs) lib;
   inherit (pkgs.stdenv.hostPlatform) isStatic;
 in
-<<<<<<< HEAD
   pkgs.mkShell ({
       name = "vast-dev";
       hardeningDisable = ["fortify"] ++ lib.optional isStatic "pic";
-      inputsFrom = [pkgs.vast pkgs.vast-ui];
+      inputsFrom = [pkgs.vast];
       nativeBuildInputs =
         [pkgs.ccache pkgs.speeve pkgs.clang-tools]
         ++ pkgs.vast-integration-test-deps
@@ -22,24 +21,4 @@
     // lib.optionalAttrs isStatic {
       # Signal static build mode to CMake via the environment.
       VAST_ENABLE_STATIC_EXECUTABLE = "ON";
-    })
-=======
-pkgs.mkShell ({
-  name = "vast-dev";
-  hardeningDisable = [ "fortify" ] ++ lib.optional isStatic "pic";
-  inputsFrom = [ pkgs.vast ];
-  nativeBuildInputs = [ pkgs.ccache pkgs.speeve pkgs.clang-tools ]
-    ++ pkgs.vast-integration-test-deps
-    ++ lib.optionals (!(pkgs.stdenv.hostPlatform.useLLVM or false)) [
-      # Make clang available as alternative compiler when it isn't the default.
-      pkgs.clang_14
-      # Bintools come with a wrapped lld for faster linking.
-      pkgs.llvmPackages_14.bintools
-    ];
-  # To build libcaf_openssl with bundled CAF.
-  buildInputs = [ pkgs.openssl ];
-} // lib.optionalAttrs isStatic {
-  # Signal static build mode to CMake via the environment.
-  VAST_ENABLE_STATIC_EXECUTABLE = "ON";
-})
->>>>>>> 21fa51c0
+    })