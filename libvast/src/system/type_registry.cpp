//    _   _____   __________
//   | | / / _ | / __/_  __/     Visibility
//   | |/ / __ |_\ \  / /          Across
//   |___/_/ |_/___/ /_/       Space and Time
//
// SPDX-FileCopyrightText: (c) 2020 The VAST Contributors
// SPDX-License-Identifier: BSD-3-Clause

#include "vast/system/type_registry.hpp"

#include "vast/as_bytes.hpp"
#include "vast/concept/convertible/data.hpp"
#include "vast/defaults.hpp"
#include "vast/detail/fill_status_map.hpp"
#include "vast/detail/legacy_deserialize.hpp"
#include "vast/error.hpp"
#include "vast/event_types.hpp"
#include "vast/io/read.hpp"
#include "vast/io/save.hpp"
#include "vast/legacy_type.hpp"
#include "vast/logger.hpp"
#include "vast/system/report.hpp"
#include "vast/system/status.hpp"
#include "vast/table_slice.hpp"
#include "vast/taxonomies.hpp"

#include <caf/attach_stream_sink.hpp>
#include <caf/binary_serializer.hpp>
#include <caf/expected.hpp>

namespace vast::system {

report type_registry_state::telemetry() const {
  // TODO: Generate a status report for the accountant.
  return {};
}

record type_registry_state::status(status_verbosity v) const {
  auto result = record{};
  if (v >= status_verbosity::detailed) {
    // The list of defined concepts
    if (v >= status_verbosity::debug) {
      // TODO: Replace with a generic to data converter.
      auto to_list = [](concepts::range auto xs) {
        list l;
        for (const auto& x : xs)
          l.emplace_back(x);
        return l;
      };
      auto concepts_status = list{};
      for (const auto& [name, definition] : taxonomies.concepts) {
        auto concept_status = record{};
        concept_status["name"] = name;
        concept_status["description"] = definition.description;
        concept_status["fields"] = to_list(definition.fields);
        concept_status["concepts"] = to_list(definition.concepts);
        concepts_status.push_back(std::move(concept_status));
      }
      result["concepts"] = std::move(concepts_status);
      auto models_status = list{};
      for (const auto& [name, definition] : taxonomies.models) {
        auto model_status = record{};
        model_status["name"] = name;
        model_status["description"] = definition.description;
        model_status["definition"] = to_list(definition.definition);
        models_status.emplace_back(std::move(model_status));
      }
      result["models"] = std::move(models_status);
      // Sorted list of all keys.
      auto keys = std::vector<std::string>(data.size());
      std::transform(data.begin(), data.end(), keys.begin(), [](const auto& x) {
        return x.first;
      });
      std::sort(keys.begin(), keys.end());
      result["types"] = to_list(keys);
      // The usual per-component status.
      detail::fill_status_map(result, self);
    }
  }
  return result;
}

std::filesystem::path type_registry_state::filename() const {
  return dir / name;
}

caf::error type_registry_state::save_to_disk() const {
  std::vector<char> buffer;
  caf::binary_serializer sink{self->system(), buffer};
  std::map<std::string, detail::stable_set<legacy_type>> intermediate = {};
  for (const auto& [k, vs] : data) {
    auto entry = detail::stable_set<legacy_type>{};
    for (const auto& v : vs)
      entry.emplace(v.to_legacy_type());
    intermediate.emplace(k, entry);
  }
  if (auto error = sink(intermediate))
    return error;
  return io::save(filename(), as_bytes(buffer));
}

caf::error type_registry_state::load_from_disk() {
  // Nothing to load is not an error.
  std::error_code err{};
  const auto dir_exists = std::filesystem::exists(dir, err);
  if (err)
    return caf::make_error(ec::filesystem_error,
                           fmt::format("failed to find directory {}: {}", dir,
                                       err.message()));
  if (!dir_exists) {
    VAST_DEBUG("{} found no directory to load from", *self);
    return caf::none;
  }
  const auto fname = filename();
  const auto file_exists = std::filesystem::exists(fname, err);
  if (err)
    return caf::make_error(ec::filesystem_error,
                           fmt::format("failed to find file {}: {}", fname,
                                       err.message()));
  if (file_exists) {
    auto buffer = io::read(fname);
    if (!buffer)
      return buffer.error();
<<<<<<< HEAD
    caf::binary_deserializer source{self->system(), *buffer};
    std::map<std::string, detail::stable_set<legacy_type>> intermediate = {};
    if (auto error = source(intermediate))
      return error;
    for (const auto& [k, vs] : intermediate) {
      auto entry = type_set{};
      for (const auto& v : vs)
        entry.emplace(type::from_legacy_type(v));
      data.emplace(k, entry);
    }
=======
    if (!detail::legacy_deserialize(buffer.cvalue(), data))
      return caf::make_error(ec::parse_error, "failed to load type-registry "
                                              "state");
>>>>>>> 38fbb85d
    VAST_DEBUG("{} loaded state from disk", *self);
  }
  return caf::none;
}

void type_registry_state::insert(vast::type layout) {
  auto& old_layouts = data[std::string{layout.name()}];
  // Insert into the existing bucket.
  auto [hint, success] = old_layouts.insert(std::move(layout));
  if (success) {
    // Check whether the new layout is compatible with the latest, i.e., whether
    // the new layout is a superset of it.
    if (old_layouts.begin() != hint) {
      if (!is_subset(*old_layouts.begin(), *hint))
        VAST_WARN("{} detected an incompatible layout change for {}", *self,
                  hint->name());
      else
        VAST_INFO("{} detected a layout change for {}", *self, hint->name());
    }
    VAST_DEBUG("{} registered {}", *self, hint->name());
  }
  // Move the newly inserted layout to the front.
  std::rotate(old_layouts.begin(), hint, std::next(hint));
}

type_set type_registry_state::types() const {
  auto result = type_set{};
  for (const auto& x : configuration_schema)
    result.insert(x);
  return result;
}

type_registry_actor::behavior_type
type_registry(type_registry_actor::stateful_pointer<type_registry_state> self,
              const std::filesystem::path& dir) {
  self->state.self = self;
  self->state.dir = dir;
  // Register the exit handler.
  self->set_exit_handler([self](const caf::exit_msg& msg) {
    VAST_DEBUG("{} got EXIT from {}", *self, msg.source);
    if (auto telemetry = self->state.telemetry(); !telemetry.empty())
      self->send(self->state.accountant, std::move(telemetry));
    if (auto err = self->state.save_to_disk())
      VAST_ERROR("{} failed to persist state to disk: {}", *self,
                 self->system().render(err));
    self->quit(msg.reason);
  });
  // Load existing state from disk if possible.
  if (auto err = self->state.load_from_disk()) {
    self->quit(std::move(err));
    return type_registry_actor::behavior_type::make_empty_behavior();
  }
  // Load loaded schema types from the singleton.
  // TODO: Move to the load handler and re-parse the files.
  if (const auto* schema = vast::event_types::get())
    self->state.configuration_schema = *schema;
  // The behavior of the type-registry.
  return {
    [self](atom::telemetry) {
      if (auto telemetry = self->state.telemetry(); !telemetry.empty()) {
        VAST_TRACE_SCOPE("{} sends out a telemetry report to the {}", *self,
                         VAST_ARG("accountant", self->state.accountant));
        self->send(self->state.accountant, std::move(telemetry));
      }
      self->delayed_send(self, defaults::system::telemetry_rate,
                         atom::telemetry_v);
    },
    [self](atom::status, status_verbosity v) {
      VAST_TRACE_SCOPE("{} sends out a status report", *self);
      return self->state.status(v);
    },
    [self](
      caf::stream<table_slice> in) -> caf::inbound_stream_slot<table_slice> {
      VAST_TRACE_SCOPE("{} attaches to {}", *self, VAST_ARG("stream", in));
      auto result = caf::attach_stream_sink(
        self, in,
        [=](caf::unit_t&) {
          // nop
        },
        [=](caf::unit_t&, const table_slice& x) {
          self->state.insert(x.layout());
        });
      return result.inbound_slot();
    },
    [self](atom::get) {
      VAST_TRACE_SCOPE("{} retrieves a list of all known types", *self);
      return self->state.types();
    },
    [self](atom::put, taxonomies t) {
      VAST_TRACE_SCOPE("");
      self->state.taxonomies = std::move(t);
    },
    [self](atom::get, atom::taxonomies) {
      VAST_TRACE_SCOPE("");
      return self->state.taxonomies;
    },
    [self](atom::load) -> caf::result<atom::ok> {
      VAST_DEBUG("{} loads taxonomies", *self);
      std::error_code err{};
      auto dirs = get_schema_dirs(self->system().config());
      concepts_map concepts;
      models_map models;
      for (const auto& dir : dirs) {
        const auto dir_exists = std::filesystem::exists(dir, err);
        if (err)
          VAST_WARN("{} failed to open directory {}: {}", *self, dir,
                    err.message());
        if (!dir_exists)
          continue;
        auto yamls = load_yaml_dir(dir);
        if (!yamls)
          return yamls.error();
        for (auto& [file, yaml] : *yamls) {
          VAST_DEBUG("{} extracts taxonomies from {}", *self, file.string());
          if (auto err = convert(yaml, concepts, concepts_data_layout))
            return caf::make_error(ec::parse_error,
                                   "failed to extract concepts from file",
                                   file.string(), err.context());
          for (auto& [name, definition] : concepts) {
            VAST_DEBUG("{} extracted concept {} with {} fields", *self, name,
                       definition.fields.size());
            for (auto& field : definition.fields)
              VAST_TRACE("{} uses concept mapping {} -> {}", *self, name,
                         field);
          }
          if (auto err = convert(yaml, models, models_data_layout))
            return caf::make_error(ec::parse_error,
                                   "failed to extract models from file",
                                   file.string(), err.context());
          for (auto& [name, definition] : models) {
            VAST_DEBUG("{} extracted model {} with {} fields", *self, name,
                       definition.definition.size());
            VAST_TRACE("{} uses model mapping {} -> {}", *self, name,
                       definition.definition);
          }
        }
      }
      self->state.taxonomies
        = taxonomies{std::move(concepts), std::move(models)};
      return atom::ok_v;
    },
    [self](atom::resolve, const expression& e) {
      return resolve(self->state.taxonomies, e, self->state.data);
    },
    [self](accountant_actor accountant) {
      VAST_ASSERT(accountant);
      VAST_DEBUG("{} connects to {}", *self, VAST_ARG(accountant));
      self->state.accountant = accountant;
      self->send(self->state.accountant, atom::announce_v, self->name());
      self->delayed_send(self, defaults::system::telemetry_rate,
                         atom::telemetry_v);
    },
  };
}

} // namespace vast::system<|MERGE_RESOLUTION|>--- conflicted
+++ resolved
@@ -121,22 +121,16 @@
     auto buffer = io::read(fname);
     if (!buffer)
       return buffer.error();
-<<<<<<< HEAD
-    caf::binary_deserializer source{self->system(), *buffer};
     std::map<std::string, detail::stable_set<legacy_type>> intermediate = {};
-    if (auto error = source(intermediate))
-      return error;
+    if (!detail::legacy_deserialize(*buffer, intermediate))
+      return caf::make_error(ec::parse_error, "failed to load type-registry "
+                                              "state");
     for (const auto& [k, vs] : intermediate) {
       auto entry = type_set{};
       for (const auto& v : vs)
         entry.emplace(type::from_legacy_type(v));
       data.emplace(k, entry);
     }
-=======
-    if (!detail::legacy_deserialize(buffer.cvalue(), data))
-      return caf::make_error(ec::parse_error, "failed to load type-registry "
-                                              "state");
->>>>>>> 38fbb85d
     VAST_DEBUG("{} loaded state from disk", *self);
   }
   return caf::none;
