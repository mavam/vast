--- conflicted
+++ resolved
@@ -1868,11 +1868,7 @@
       // state will keep the actor alive
       self->request(partition_transfomer, caf::infinite, atom::persist_v)
         .then(
-<<<<<<< HEAD
-          [self, deliver, old_partition_ids, keep, marker_path,
-=======
           [self, deliver, old_partition_ids, keep, marker_path, rp,
->>>>>>> e2b4a9f0
            partition_transfomer](
             std::vector<augmented_partition_synopsis>& apsv) mutable {
             std::vector<uuid> new_partition_ids;
