--- conflicted
+++ resolved
@@ -415,14 +415,14 @@
       ->request(catalog, caf::infinite, atom::candidates_v,
                 std::move(query_context))
       .then(
-<<<<<<< HEAD
         [this, finish](system::catalog_lookup_result& lookup_result) mutable {
           for (auto& [type, result] : lookup_result.candidate_infos) {
             if (!run->options.all) {
-              std::erase_if(
-                result.partition_infos, [&](const partition_info& partition) {
-                  return partition.version >= version::partition_version;
-                });
+              std::erase_if(result.partition_infos,
+                            [&](const partition_info& partition) {
+                              return partition.version
+                                     >= version::current_partition_version;
+                            });
               if (result.partition_infos.empty()) {
                 lookup_result.candidate_infos.erase(type);
                 if (lookup_result.candidate_infos.empty()) {
@@ -467,34 +467,6 @@
             run->remaining_partitions.insert(run->remaining_partitions.end(),
                                              result.partition_infos.begin(),
                                              result.partition_infos.end());
-=======
-        [this, finish](system::catalog_result& result) mutable {
-          if (!run->options.all) {
-            std::erase_if(
-              result.partitions, [&](const partition_info& partition) {
-                return partition.version >= version::current_partition_version;
-              });
-          }
-          if (result.partitions.empty())
-            return finish({}, true);
-          if (run->options.undersized)
-            std::erase_if(
-              result.partitions, [this](const partition_info& partition) {
-                return static_cast<bool>(partition.schema)
-                       && partition.events > detail::narrow_cast<size_t>(
-                            detail::narrow_cast<double>(max_partition_size)
-                            * undersized_threshold);
-              });
-          if (run->options.max_partitions < result.partitions.size()) {
-            std::stable_sort(result.partitions.begin(), result.partitions.end(),
-                             [](const auto& lhs, const auto& rhs) {
-                               return lhs.schema < rhs.schema;
-                             });
-            result.partitions.erase(
-              result.partitions.begin()
-                + detail::narrow_cast<ptrdiff_t>(run->options.max_partitions),
-              result.partitions.end());
->>>>>>> e2b4a9f0
           }
           auto counter = detail::make_fanout_counter(
             run->options.parallel,
