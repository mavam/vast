//    _   _____   __________
//   | | / / _ | / __/_  __/     Visibility
//   | |/ / __ |_\ \  / /          Across
//   |___/_/ |_/___/ /_/       Space and Time
//
// SPDX-FileCopyrightText: (c) 2022 The VAST Contributors
// SPDX-License-Identifier: BSD-3-Clause

#include <vast/concept/printable/to_string.hpp>
#include <vast/concept/printable/vast/json.hpp>
#include <vast/data.hpp>
#include <vast/logger.hpp>
#include <vast/plugin.hpp>
#include <vast/query_context.hpp>
#include <vast/system/catalog.hpp>
#include <vast/system/node_control.hpp>
#include <vast/system/spawn_or_connect_to_node.hpp>
#include <vast/taxonomies.hpp>
#include <vast/uuid.hpp>

namespace vast::plugins::show {

namespace {

caf::error print_definition(const data& definition, bool as_yaml) {
  if (as_yaml) {
    if (auto yaml = to_yaml(definition))
      fmt::print("{}\n", *yaml);
    else
      return std::move(yaml.error());
  } else {
    if (auto json = to_json(definition))
      fmt::print("{}\n", *json);
    else
      return std::move(json.error());
  }
  return caf::none;
}

bool matches_filter(std::string_view name, std::string_view filter) {
  if (filter.empty())
    return true;
  const auto [name_mismatch, filter_mismatch]
    = std::mismatch(name.begin(), name.end(), filter.begin(), filter.end());
  const auto filter_consumed = filter_mismatch == filter.end();
  if (!filter_consumed)
    return false;
  const auto name_consumed = name_mismatch == name.end();
  if (name_consumed)
    return true;
  return *name_mismatch == '.';
}

list to_definition(const concepts_map& concepts, std::string_view filter) {
  auto result = list{};
  result.reserve(concepts.size());
  for (const auto& [name, concept_] : concepts) {
    if (!matches_filter(name, filter))
      continue;
    auto fields = list{};
    fields.reserve(concept_.fields.size());
    for (const auto& field : concept_.fields)
      fields.push_back(field);
    auto nested_concepts = list{};
    nested_concepts.reserve(concept_.concepts.size());
    for (const auto& concept_ : concept_.concepts)
      nested_concepts.push_back(concept_);
    auto entry = record{
      {"concept",
       record{
         {"name", name},
         {"description", concept_.description},
         {"fields", std::move(fields)},
         {"concepts", std::move(nested_concepts)},
       }},
    };
    result.push_back(std::move(entry));
  }
  return result;
}

list to_definition(const models_map& models, std::string_view filter) {
  auto result = list{};
  result.reserve(models.size());
  for (const auto& [name, model] : models) {
    if (!matches_filter(name, filter))
      continue;
    auto definition = list{};
    definition.reserve(model.definition.size());
    for (const auto& definition_entry : model.definition)
      definition.push_back(definition_entry);
    auto entry = record{
      {"model",
       record{
         {"name", name},
         {"description", model.description},
         {"definition", std::move(definition)},
       }},
    };
    result.push_back(std::move(entry));
  }
  return result;
}

list to_definition(const type_set& types, std::string_view filter) {
  auto result = list{};
  result.reserve(types.size());
  for (const auto& type : types) {
    if (!matches_filter(type.name(), filter))
      continue;
    result.push_back(type.to_definition());
  }
  return result;
}

caf::message show_command(const invocation& inv, caf::actor_system& sys) {
  if (inv.arguments.size() > 1)
    return caf::make_message(caf::make_error(
      ec::invalid_argument, "show command expects at most one argument"));
  const auto filter
    = inv.arguments.empty() ? std::string_view{} : inv.arguments[0];
  const auto as_yaml = caf::get_or(inv.options, "vast.show.yaml", false);
  const auto show_concepts
    = inv.full_name == "show" || inv.full_name == "show concepts";
  const auto show_models
    = inv.full_name == "show" || inv.full_name == "show models";
  const auto show_schemas
    = inv.full_name == "show" || inv.full_name == "show schemas";
  const auto timeout = system::node_connection_timeout(inv.options);
  // Create a scoped actor for interaction with the actor system and connect to
  // the node.
  auto self = caf::scoped_actor{sys};
  auto node_opt = system::spawn_or_connect_to_node(self, inv.options,
                                                   content(sys.config()));
  if (auto* err = std::get_if<caf::error>(&node_opt))
    return caf::make_message(std::move(*err));
  const auto& node
    = std::holds_alternative<system::node_actor>(node_opt)
        ? std::get<system::node_actor>(node_opt)
        : std::get<scope_linked<system::node_actor>>(node_opt).get();
  // Get the catalog actor.
  auto components
    = system::get_node_components<system::catalog_actor>(self, node);
  if (!components)
    return caf::make_message(std::move(components.error()));
  auto [catalog] = std::move(*components);
  // show!
<<<<<<< HEAD
  auto command_result = caf::message{};
  self->request(type_registry, caf::infinite, atom::get_v, atom::taxonomies_v)
    .receive(
      [&](taxonomies& taxonomies) mutable {
        auto result = list{};
        result.reserve(taxonomies.concepts.size());
        if (inv.full_name == "show" || inv.full_name == "show concepts") {
          for (auto& [name, concept_] : taxonomies.concepts) {
            auto fields = list{};
            fields.reserve(concept_.fields.size());
            for (auto& field : concept_.fields)
              fields.push_back(std::move(field));
            auto concepts = list{};
            concepts.reserve(concept_.concepts.size());
            for (auto& concept_ : concept_.concepts)
              concepts.push_back(std::move(concept_));
            auto entry = record{
              {"concept",
               record{
                 {"name", std::move(name)},
                 {"description", std::move(concept_.description)},
                 {"fields", std::move(fields)},
                 {"concepts", std::move(concepts)},
               }},
            };
            result.push_back(std::move(entry));
=======
  auto command_result = caf::expected<list>{list{}};
  if (show_concepts || show_models) {
    self->request(catalog, timeout, atom::get_v, atom::taxonomies_v)
      .receive(
        [&](const taxonomies& taxonomies) mutable {
          if (show_concepts) {
            auto concepts_definition
              = to_definition(taxonomies.concepts, filter);
            command_result->insert(command_result->end(),
                                   concepts_definition.begin(),
                                   concepts_definition.end());
>>>>>>> e2b4a9f0
          }
          if (show_models) {
            auto models_definition = to_definition(taxonomies.models, filter);
            command_result->insert(command_result->end(),
                                   models_definition.begin(),
                                   models_definition.end());
          }
        },
        [&](caf::error& err) mutable {
          command_result = caf::make_error(ec::unspecified,
                                           fmt::format("'show' failed to get "
                                                       "taxonomies from "
                                                       "catalog: {}",
                                                       std::move(err)));
        });
  }
  if (show_schemas && !command_result.error()) {
    auto catch_all_query = expression{negation{expression{}}};
    auto query_context
      = query_context::make_extract("show", self, std::move(catch_all_query));
    query_context.id = uuid::random();
    self
      ->request(catalog, timeout, atom::candidates_v, std::move(query_context))
      .receive(
        [&](const system::catalog_result& catalog_result) {
          auto types = type_set{};
          for (const auto& partition : catalog_result.partitions) {
            if (partition.schema)
              types.insert(partition.schema);
          }
          auto types_definition = to_definition(types, filter);
          command_result->insert(command_result->end(),
                                 types_definition.begin(),
                                 types_definition.end());
        },
        [&](caf::error& err) mutable {
          command_result = caf::make_error(ec::unspecified,
                                           fmt::format("'show' failed to get "
                                                       "types from catalog: {}",
                                                       std::move(err)));
        });
  }
  if (!command_result)
    return caf::make_message(std::move(command_result.error()));
  if (auto err = print_definition(*command_result, as_yaml))
    return caf::make_message(std::move(err));
  return caf::none;
}

class plugin final : public virtual command_plugin {
public:
  plugin() = default;
  ~plugin() override = default;

  caf::error initialize(data) override {
    return caf::none;
  }

  [[nodiscard]] const char* name() const override {
    return "show";
  }

  [[nodiscard]] std::pair<std::unique_ptr<command>, command::factory>
  make_command() const override {
    auto show = std::make_unique<command>(
      "show", "print configuration objects as JSON",
      command::opts("?vast.show").add<bool>("yaml", "format output as YAML"));
    show->add_subcommand("concepts", "print all registered concept definitions",
                         show->options);
    show->add_subcommand("models", "print all registered model definitions",
                         show->options);
    show->add_subcommand("schemas", "print all registered schemas",
                         show->options);
    auto factory = command::factory{
      {"show", show_command},
      {"show concepts", show_command},
      {"show models", show_command},
      {"show schemas", show_command},
    };
    return {std::move(show), std::move(factory)};
  };
};

} // namespace

} // namespace vast::plugins::show

VAST_REGISTER_PLUGIN(vast::plugins::show::plugin)<|MERGE_RESOLUTION|>--- conflicted
+++ resolved
@@ -145,34 +145,6 @@
     return caf::make_message(std::move(components.error()));
   auto [catalog] = std::move(*components);
   // show!
-<<<<<<< HEAD
-  auto command_result = caf::message{};
-  self->request(type_registry, caf::infinite, atom::get_v, atom::taxonomies_v)
-    .receive(
-      [&](taxonomies& taxonomies) mutable {
-        auto result = list{};
-        result.reserve(taxonomies.concepts.size());
-        if (inv.full_name == "show" || inv.full_name == "show concepts") {
-          for (auto& [name, concept_] : taxonomies.concepts) {
-            auto fields = list{};
-            fields.reserve(concept_.fields.size());
-            for (auto& field : concept_.fields)
-              fields.push_back(std::move(field));
-            auto concepts = list{};
-            concepts.reserve(concept_.concepts.size());
-            for (auto& concept_ : concept_.concepts)
-              concepts.push_back(std::move(concept_));
-            auto entry = record{
-              {"concept",
-               record{
-                 {"name", std::move(name)},
-                 {"description", std::move(concept_.description)},
-                 {"fields", std::move(fields)},
-                 {"concepts", std::move(concepts)},
-               }},
-            };
-            result.push_back(std::move(entry));
-=======
   auto command_result = caf::expected<list>{list{}};
   if (show_concepts || show_models) {
     self->request(catalog, timeout, atom::get_v, atom::taxonomies_v)
@@ -184,7 +156,6 @@
             command_result->insert(command_result->end(),
                                    concepts_definition.begin(),
                                    concepts_definition.end());
->>>>>>> e2b4a9f0
           }
           if (show_models) {
             auto models_definition = to_definition(taxonomies.models, filter);
@@ -231,7 +202,7 @@
     return caf::make_message(std::move(command_result.error()));
   if (auto err = print_definition(*command_result, as_yaml))
     return caf::make_message(std::move(err));
-  return caf::none;
+  return {};
 }
 
 class plugin final : public virtual command_plugin {
