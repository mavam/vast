//    _   _____   __________
//   | | / / _ | / __/_  __/     Visibility
//   | |/ / __ |_\ \  / /          Across
//   |___/_/ |_/___/ /_/       Space and Time
//
// SPDX-FileCopyrightText: (c) 2021 The VAST Contributors
// SPDX-License-Identifier: BSD-3-Clause

#define SUITE pipeline

#include "vast/pipeline.hpp"

#include "vast/address.hpp"
#include "vast/concept/parseable/to.hpp"
#include "vast/concept/parseable/vast/address.hpp"
#include "vast/plugin.hpp"
#include "vast/table_slice_builder_factory.hpp"
#include "vast/test/test.hpp"
#include "vast/type.hpp"
#include "vast/uuid.hpp"

#include <arrow/array/array_base.h>
#include <arrow/array/array_binary.h>
#include <arrow/array/data.h>
#include <caf/settings.hpp>
#include <caf/test/dsl.hpp>

#include <string_view>

using namespace std::literals;

const auto testdata_layout = vast::type{
  "testdata",
  vast::record_type{
    {"uid", vast::string_type{}},
    {"desc", vast::string_type{}},
    {"index", vast::integer_type{}},
  },
};

const auto testdata_layout2 = vast::type{
  "testdata",
  vast::record_type{
    {"uid", vast::string_type{}},
    {"desc", vast::string_type{}},
    {"index", vast::integer_type{}},
    {"note", vast::string_type{}},
  },
};

const auto testresult_layout2 = vast::type{
  "testdata",
  vast::record_type{
    {"uid", vast::string_type{}},
    {"index", vast::integer_type{}},
  },
};

const auto testdata_layout3 = vast::type{
  "testdata",
  vast::record_type{
    {"orig_addr", vast::address_type{}},
    {"orig_port", vast::integer_type{}},
    {"dest_addr", vast::address_type{}},
    {"non_anon_addr", vast::address_type{}},
  },
};

struct pipelines_fixture {
  pipelines_fixture() {
    vast::factory<vast::table_slice_builder>::initialize();
  }

  // Creates a table slice with a single string field and random data.
  static vast::table_slice
  make_pipelines_testdata(vast::table_slice_encoding encoding
                          = vast::defaults::import::table_slice_type) {
    auto builder = vast::factory<vast::table_slice_builder>::make(
      encoding, testdata_layout);
    REQUIRE(builder);
    for (int i = 0; i < 10; ++i) {
      auto uuid = vast::uuid::random();
      auto str = fmt::format("{}", uuid);
      REQUIRE(builder->add(str, "test-datum", vast::integer{i}));
    }
    vast::table_slice slice = builder->finish();
    return slice;
  }

  /// Creates a table slice with four fields and another with two of the same
  /// fields.
  static std::tuple<vast::table_slice, vast::table_slice>
  make_proj_and_del_testdata() {
    auto builder = vast::factory<vast::table_slice_builder>::make(
      vast::defaults::import::table_slice_type, testdata_layout2);
    REQUIRE(builder);
    auto builder2 = vast::factory<vast::table_slice_builder>::make(
      vast::defaults::import::table_slice_type, testresult_layout2);
    REQUIRE(builder2);
    for (int i = 0; i < 10; ++i) {
      auto uuid = vast::uuid::random();
      auto str = fmt::format("{}", uuid);
      auto str2 = fmt::format("test-datum {}", i);
      auto str3 = fmt::format("note {}", i);
      REQUIRE(builder->add(str, str2, vast::integer{i}, str3));
      REQUIRE(builder2->add(str, vast::integer{i}));
    }
    return {builder->finish(), builder2->finish()};
  }

  /// Creates a table slice with ten rows(type, record_batch), a second having
  /// only the row with index==2 and a third having only the rows with index>5.
  static std::tuple<vast::table_slice, vast::table_slice, vast::table_slice>
  make_where_testdata(vast::table_slice_encoding encoding
                      = vast::defaults::import::table_slice_type) {
    auto builder = vast::factory<vast::table_slice_builder>::make(
      encoding, testdata_layout);
    REQUIRE(builder);
    auto builder2 = vast::factory<vast::table_slice_builder>::make(
      encoding, testdata_layout);
    REQUIRE(builder2);
    auto builder3 = vast::factory<vast::table_slice_builder>::make(
      encoding, testdata_layout);
    REQUIRE(builder3);
    for (int i = 0; i < 10; ++i) {
      auto uuid = vast::uuid::random();
      auto str = fmt::format("{}", uuid);
      auto str2 = fmt::format("test-datum {}", i);
      REQUIRE(builder->add(str, str2, vast::integer{i}));
      if (i == 2) {
        REQUIRE(builder2->add(str, str2, vast::integer{i}));
      }
      if (i > 5) {
        REQUIRE(builder3->add(str, str2, vast::integer{i}));
      }
    }
    return {builder->finish(), builder2->finish(), builder3->finish()};
  }

  /// Creates a table slice with three IP address and one port column.
  static vast::table_slice
  make_pseudonymize_testdata(const std::string& orig_ip,
                             const std::string& dest_ip,
                             const std::string& non_anon_ip) {
    auto builder = vast::factory<vast::table_slice_builder>::make(
      vast::defaults::import::table_slice_type, testdata_layout3);
    REQUIRE(builder);
    REQUIRE(builder->add(*vast::to<vast::address>(orig_ip),
                         vast::integer{40002},
                         *vast::to<vast::address>(dest_ip),
                         *vast::to<vast::address>(non_anon_ip)));
    return builder->finish();
  }

  const vast::pipeline_operator_plugin* rename_plugin
    = vast::plugins::find<vast::pipeline_operator_plugin>("rename");
};

vast::type layout(caf::expected<std::vector<vast::pipeline_batch>> batches) {
  return (*batches)[0].layout;
}

vast::table_slice
as_table_slice(caf::expected<std::vector<vast::pipeline_batch>> batches) {
  return vast::table_slice{(*batches)[0].batch};
}

FIXTURE_SCOPE(pipeline_tests, pipelines_fixture)

TEST(drop operator) {
  auto [slice, expected_slice] = make_proj_and_del_testdata();
  const auto* drop_plugin
    = vast::plugins::find<vast::pipeline_operator_plugin>("drop");
  REQUIRE(drop_plugin);
  auto drop_operator = unbox(drop_plugin->make_pipeline_operator(
    {{"fields", vast::list{"desc", "note"}}}));
  auto add_failed = drop_operator->add(slice.layout(), to_record_batch(slice));
  REQUIRE(!add_failed);
  auto deleted = unbox(drop_operator->finish());
  REQUIRE_EQUAL(deleted.size(), 1ull);
  REQUIRE_EQUAL(as_table_slice(deleted), expected_slice);
  auto invalid_drop_operator = unbox(
    drop_plugin->make_pipeline_operator({{"fields", vast::list{"xxx"}}}));
  auto invalid_add_failed
    = invalid_drop_operator->add(slice.layout(), to_record_batch(slice));
  REQUIRE(!invalid_add_failed);
  auto not_dropped = unbox(invalid_drop_operator->finish());
  REQUIRE_EQUAL(not_dropped.size(), 1ull);
  REQUIRE_EQUAL(as_table_slice(not_dropped), slice);
  auto schema_drop_operator = unbox(
    drop_plugin->make_pipeline_operator({{"schemas", vast::list{"testdata"}}}));
  auto schema_add_failed
    = schema_drop_operator->add(slice.layout(), to_record_batch(slice));
  REQUIRE(!schema_add_failed);
  auto dropped = unbox(invalid_drop_operator->finish());
  CHECK(dropped.empty());
}

TEST(select operator) {
  auto project_operator = unbox(vast::make_pipeline_operator(
    "select", {{"fields", vast::list{"index", "uid"}}}));
  auto invalid_project_operator = unbox(
    vast::make_pipeline_operator("select", {{"fields", vast::list{"xxx"}}}));
  // Arrow test:
  auto [slice, expected_slice] = make_proj_and_del_testdata();
  auto add_failed
    = project_operator->add(slice.layout(), to_record_batch(slice));
  REQUIRE(!add_failed);
  auto projected = unbox(project_operator->finish());
  REQUIRE_EQUAL(projected.size(), 1ull);
  REQUIRE_EQUAL(as_table_slice(projected), expected_slice);
  auto invalid_add_failed
    = invalid_project_operator->add(slice.layout(), to_record_batch(slice));
  REQUIRE(!invalid_add_failed);
  auto not_projected = unbox(invalid_project_operator->finish());
  CHECK(not_projected.empty());
}

TEST(replace operator) {
  auto slice = make_pipelines_testdata();
  auto replace_operator = unbox(vast::make_pipeline_operator(
    "replace",
    {{"fields", vast::record{{"uid", "xxx"}, {"desc", "1.2.3.4"}}}}));
  auto add_failed
    = replace_operator->add(slice.layout(), to_record_batch(slice));
  REQUIRE(!add_failed);
  auto replaced = unbox(replace_operator->finish());
  REQUIRE_EQUAL(replaced.size(), 1ull);
  REQUIRE_EQUAL(
    caf::get<vast::record_type>(as_table_slice(replaced).layout()).num_fields(),
    3ull);
  CHECK_EQUAL(
    caf::get<vast::record_type>(as_table_slice(replaced).layout()).field(0).name,
    "uid");
  CHECK_EQUAL(
    caf::get<vast::record_type>(as_table_slice(replaced).layout()).field(1).name,
    "desc");
  const auto table_slice = as_table_slice(replaced);
<<<<<<< HEAD
  CHECK_EQUAL(materialize(table_slice.at(0, 0)), "xxx");
=======
  CHECK_EQUAL(table_slice.at(0, 0), vast::data_view{"xxx"sv});
  CHECK_EQUAL(table_slice.at(0, 1),
              vast::data_view{unbox(vast::to<vast::address>("1.2.3.4"))});
>>>>>>> e2b4a9f0
}

TEST(extend operator) {
  auto slice = make_pipelines_testdata();
  auto replace_operator = unbox(vast::make_pipeline_operator(
    "extend",
    {{"fields", vast::record{{"secret", "xxx"}, {"ip", "1.2.3.4"}}}}));
  auto add_failed
    = replace_operator->add(slice.layout(), to_record_batch(slice));
  REQUIRE(!add_failed);
  auto replaced = unbox(replace_operator->finish());
  REQUIRE_EQUAL(replaced.size(), 1ull);
  REQUIRE_EQUAL(
    caf::get<vast::record_type>(as_table_slice(replaced).layout()).num_fields(),
    5ull);
  CHECK_EQUAL(
    caf::get<vast::record_type>(as_table_slice(replaced).layout()).field(3).name,
    "secret");
  CHECK_EQUAL(
    caf::get<vast::record_type>(as_table_slice(replaced).layout()).field(4).name,
    "ip");
  const auto table_slice = as_table_slice(replaced);
<<<<<<< HEAD
  CHECK_EQUAL(materialize(table_slice.at(0, 3)), "xxx");
=======
  CHECK_EQUAL(table_slice.at(0, 3), vast::data_view{"xxx"sv});
  CHECK_EQUAL(table_slice.at(0, 4),
              vast::data_view{unbox(vast::to<vast::address>("1.2.3.4"))});
>>>>>>> e2b4a9f0
}

TEST(where operator) {
  auto [slice, single_row_slice, multi_row_slice]
    = make_where_testdata(vast::defaults::import::table_slice_type);
  CHECK_EQUAL(slice.rows(), 10ull);
  CHECK_EQUAL(single_row_slice.rows(), 1ull);
  CHECK_EQUAL(multi_row_slice.rows(), 4ull);
  auto where_plugin
    = vast::plugins::find<vast::pipeline_operator_plugin>("where");
  REQUIRE(where_plugin);
  auto where_operator = unbox(
    where_plugin->make_pipeline_operator({{"expression", "index == +2"}}));
  REQUIRE(where_operator);
  auto add_failed = where_operator->add(slice.layout(), to_record_batch(slice));
  REQUIRE(!add_failed);
  auto selected = where_operator->finish();
  REQUIRE_NOERROR(selected);
  REQUIRE_EQUAL(selected->size(), 1ull);
  CHECK_EQUAL(as_table_slice(selected), single_row_slice);
  auto where_operator2 = unbox(
    where_plugin->make_pipeline_operator({{"expression", "index > +5"}}));
  REQUIRE(where_operator2);
  auto add2_failed
    = where_operator2->add(slice.layout(), to_record_batch(slice));
  REQUIRE(!add2_failed);
  auto selected2 = where_operator2->finish();
  REQUIRE_NOERROR(selected2);
  REQUIRE_EQUAL(selected2->size(), 1ull);
  CHECK_EQUAL(as_table_slice(selected2), multi_row_slice);
  auto where_operator3 = unbox(
    where_plugin->make_pipeline_operator({{"expression", "index > +9"}}));
  REQUIRE(where_operator3);
  auto add3_failed
    = where_operator3->add(slice.layout(), to_record_batch(slice));
  REQUIRE(!add3_failed);
  auto selected3 = where_operator3->finish();
  REQUIRE_NOERROR(selected3);
  CHECK_EQUAL(selected3->size(), 0ull);
  auto where_operator4 = unbox(where_plugin->make_pipeline_operator(
    {{"expression", "#type == \"testdata\""}}));
  auto add4_failed
    = where_operator4->add(slice.layout(), to_record_batch(slice));
  REQUIRE(!add4_failed);
  auto selected4 = where_operator4->finish();
  REQUIRE_NOERROR(selected4);
  REQUIRE_EQUAL(selected4->size(), 1ull);
  CHECK_EQUAL(as_table_slice(selected4), slice);
  auto where_operator5 = unbox(where_plugin->make_pipeline_operator(
    {{"expression", "#type != \"testdata\""}}));
  auto add5_failed
    = where_operator5->add(slice.layout(), to_record_batch(slice));
  REQUIRE(!add5_failed);
  auto selected5 = where_operator5->finish();
  REQUIRE_NOERROR(selected5);
  CHECK_EQUAL(selected5->size(), 0ull);
}

TEST(hash operator) {
  auto slice = make_pipelines_testdata();
  auto hash_operator = unbox(vast::make_pipeline_operator(
    "hash", {{"field", "uid"}, {"out", "hashed_uid"}}));
  auto add_failed = hash_operator->add(slice.layout(), to_record_batch(slice));
  REQUIRE(!add_failed);
  auto hashed = unbox(hash_operator->finish());
  REQUIRE_EQUAL(hashed.size(), 1ull);
  REQUIRE_EQUAL(caf::get<vast::record_type>(layout(hashed)).num_fields(), 4ull);
  REQUIRE_EQUAL(caf::get<vast::record_type>(layout(hashed)).field(1).name,
                "hashed_uid");
  // TODO: not sure how we can check that the data was correctly hashed.
}

TEST(pseudonymize - invalid seed) {
  auto slice
    = make_pseudonymize_testdata("123.123.123.123", "8.8.8.8", "0.0.0.0");
  REQUIRE_ERROR(vast::make_pipeline_operator(
    "pseudonymize", {{"method", "crypto-pan"},
                     {"seed", "foobar"},
                     {"fields", vast::list{"orig_addr", "dest_addr"}}}));
}

TEST(pseudonymize - seed but no fields) {
  auto slice
    = make_pseudonymize_testdata("123.123.123.123", "8.8.8.8", "0.0.0.0");
  REQUIRE_ERROR(vast::make_pipeline_operator("pseudonymize", {{"seed", "1"}}));
}

TEST(pseudonymize - fields but no seed) {
  auto slice
    = make_pseudonymize_testdata("123.123.123.123", "8.8.8.8", "0.0.0.0");
  REQUIRE_ERROR(vast::make_pipeline_operator(
    "pseudonymize", {{"fields", vast::list{"orig_addr", "dest_addr"}}}));
}

TEST(pseudonymize - seed and fields but no method) {
  auto slice
    = make_pseudonymize_testdata("123.123.123.123", "8.8.8.8", "0.0.0.0");
  REQUIRE_ERROR(vast::make_pipeline_operator(
    "pseudonymize",
    {{"seed", "deadbee"}, {"fields", vast::list{"orig_addr", "dest_addr"}}}));
}

TEST(pseudonymize - seed input too short and odd amount of chars) {
  auto slice
    = make_pseudonymize_testdata("123.123.123.123", "8.8.8.8", "0.0.0.0");
  auto pseudonymize_op = unbox(vast::make_pipeline_operator(
    "pseudonymize", {{"method", "crypto-pan"},
                     {"seed", "deadbee"},
                     {"fields", vast::list{"orig_addr", "dest_addr"}}}));
  auto pseudonymize_failed
    = pseudonymize_op->add(slice.layout(), to_record_batch(slice));
  REQUIRE(!pseudonymize_failed);
  auto pseudonymized = unbox(pseudonymize_op->finish());
  auto pseudonymized_values
    = caf::get<vast::record_type>(layout(pseudonymized));
  const auto table_slice = as_table_slice(pseudonymized);
  REQUIRE_EQUAL(table_slice.at(0, 0),
                vast::data_view(*vast::to<vast::address>("20.251.116.68")));
  REQUIRE_EQUAL(table_slice.at(0, 1), vast::data_view(vast::integer(40002)));
  REQUIRE_EQUAL(table_slice.at(0, 2),
                vast::data_view(*vast::to<vast::address>("72.57.233.231")));
  REQUIRE_EQUAL(table_slice.at(0, 3),
                vast::data_view(*vast::to<vast::address>("0.0.0.0")));
}

TEST(pseudonymize - seed input too long) {
  auto slice
    = make_pseudonymize_testdata("123.123.123.123", "8.8.8.8", "0.0.0.0");
  auto pseudonymize_op = unbox(vast::make_pipeline_operator(
    "pseudonymize",
    {{"method", "crypto-pan"},
     {"seed", "8009ab3a605435bea0c385bea18485d8b0a1103d6590bdf48c96"
              "8be5de53836e8009ab3a605435bea0c385bea18485d8b0a1103d"
              "6590bdf48c968be5de53836e"},
     {"fields", vast::list{"orig_addr", "dest_addr"}}}));
  auto pseudonymize_failed
    = pseudonymize_op->add(slice.layout(), to_record_batch(slice));
  REQUIRE(!pseudonymize_failed);
  auto pseudonymized = unbox(pseudonymize_op->finish());
  auto pseudonymized_values
    = caf::get<vast::record_type>(layout(pseudonymized));
  const auto table_slice = as_table_slice(pseudonymized);
  REQUIRE_EQUAL(table_slice.at(0, 0),
                vast::data_view(*vast::to<vast::address>("117.8.135.123")));
  REQUIRE_EQUAL(table_slice.at(0, 1), vast::data_view(vast::integer(40002)));
  REQUIRE_EQUAL(table_slice.at(0, 2),
                vast::data_view(*vast::to<vast::address>("55.21.62.136")));
  REQUIRE_EQUAL(table_slice.at(0, 3),
                vast::data_view(*vast::to<vast::address>("0.0.0.0")));
}

TEST(pseudonymize - IPv4 address batch pseudonymizing) {
  auto slice
    = make_pseudonymize_testdata("123.123.123.123", "8.8.8.8", "0.0.0.0");
  auto pseudonymize_op = unbox(vast::make_pipeline_operator(
    "pseudonymize", {{"method", "crypto-pan"},
                     {"seed", "8009ab3a605435bea0c385bea18485d8b0a1103d6590bdf4"
                              "8c96"
                              "8be5de53836e"},
                     {"fields", vast::list{"orig_addr", "dest_addr"}}}));
  auto pseudonymize_failed
    = pseudonymize_op->add(slice.layout(), to_record_batch(slice));
  REQUIRE(!pseudonymize_failed);
  auto pseudonymized = unbox(pseudonymize_op->finish());
  auto pseudonymized_values
    = caf::get<vast::record_type>(layout(pseudonymized));
  const auto table_slice = as_table_slice(pseudonymized);
  REQUIRE_EQUAL(table_slice.at(0, 0),
                vast::data_view(*vast::to<vast::address>("117.8.135.123")));
  REQUIRE_EQUAL(table_slice.at(0, 1), vast::data_view(vast::integer(40002)));
  REQUIRE_EQUAL(table_slice.at(0, 2),
                vast::data_view(*vast::to<vast::address>("55.21.62.136")));
  REQUIRE_EQUAL(table_slice.at(0, 3),
                vast::data_view(*vast::to<vast::address>("0.0.0.0")));
}

TEST(pseudonymize - IPv6 address batch pseudonymizing) {
  auto slice
    = make_pseudonymize_testdata("2a02:0db8:85a3:0000:0000:8a2e:0370:7344",
                                 "fc00::", "2a02:db8:85a3::8a2e:370:7344");
  auto pseudonymize_op = unbox(vast::make_pipeline_operator(
    "pseudonymize", {{"method", "crypto-pan"},
                     {"seed", "8009ab3a605435bea0c385bea18485d8b0a1103d6590bdf4"
                              "8c96"
                              "8be5de53836e"},
                     {"fields", vast::list{"orig_addr", "dest_addr"}}}));
  auto pseudonymize_failed
    = pseudonymize_op->add(slice.layout(), to_record_batch(slice));
  REQUIRE(!pseudonymize_failed);
  auto pseudonymized = unbox(pseudonymize_op->finish());
  auto pseudonymized_values
    = caf::get<vast::record_type>(layout(pseudonymized));
  const auto table_slice = as_table_slice(pseudonymized);
  REQUIRE_EQUAL(table_slice.at(0, 0),
                vast::data_view(*vast::to<vast::address>("1482:f447:75b3:f1f9:"
                                                         "fbdf:622e:34f:"
                                                         "ff7b")));
  REQUIRE_EQUAL(table_slice.at(0, 1), vast::data_view(vast::integer(40002)));
  REQUIRE_EQUAL(table_slice.at(0, 2),
                vast::data_view(*vast::to<vast::address>("f33c:8ca3:ef0f:e019:"
                                                         "e7ff:f1e3:f91f:"
                                                         "f800")));
  REQUIRE_EQUAL(table_slice.at(0, 3),
                vast::data_view(*vast::to<vast::address>("2a02:db8:85a3::8a2e:"
                                                         "370:7344")));
}

TEST(pipeline with multiple steps) {
  vast::pipeline pipeline("test_pipeline", {{"testdata"}});
  pipeline.add_operator(unbox(vast::make_pipeline_operator(
    "replace", {{"fields", vast::record{{"uid", "xxx"}}}})));
  pipeline.add_operator(unbox(
    vast::make_pipeline_operator("drop", {{"fields", vast::list{"index"}}})));
  auto slice = make_pipelines_testdata();
  auto add_failed = pipeline.add(std::move(slice));
  REQUIRE(!add_failed);
  auto transformed = pipeline.finish();
  REQUIRE_NOERROR(transformed);
  REQUIRE_EQUAL(transformed->size(), 1ull);
  REQUIRE_EQUAL(
    caf::get<vast::record_type>((*transformed)[0].layout()).num_fields(), 2ull);
  CHECK_EQUAL(
    caf::get<vast::record_type>((*transformed)[0].layout()).field(0).name, "ui"
                                                                           "d");
  CHECK_EQUAL(materialize((*transformed)[0].at(0, 0)), "xxx");
  auto wrong_layout = vast::type{"stub", testdata_layout};
  wrong_layout.assign_metadata(vast::type{"foo", vast::type{}});
  auto builder = vast::factory<vast::table_slice_builder>::make(
    vast::defaults::import::table_slice_type, wrong_layout);
  REQUIRE(builder->add("asdf", "jklo", vast::integer{23}));
  auto wrong_slice = builder->finish();
  auto add2_failed = pipeline.add(std::move(wrong_slice));
  REQUIRE(!add2_failed);
  auto not_transformed = pipeline.finish();
  REQUIRE_NOERROR(not_transformed);
  REQUIRE_EQUAL(not_transformed->size(), 1ull);
  REQUIRE_EQUAL(
    caf::get<vast::record_type>((*not_transformed)[0].layout()).num_fields(),
    3ull);
  CHECK_EQUAL(
    caf::get<vast::record_type>((*not_transformed)[0].layout()).field(0).name,
    "uid");
  CHECK_EQUAL(
    caf::get<vast::record_type>((*not_transformed)[0].layout()).field(1).name,
    "desc");
  CHECK_EQUAL(
    caf::get<vast::record_type>((*not_transformed)[0].layout()).field(2).name,
    "index");
  CHECK_EQUAL(materialize((*not_transformed)[0].at(0, 0)), "asdf");
  CHECK_EQUAL(materialize((*not_transformed)[0].at(0, 1)), "jklo");
  CHECK_EQUAL(materialize((*not_transformed)[0].at(0, 2)), vast::integer{23});
}

TEST(pipeline rename layout) {
  vast::pipeline pipeline("test_pipeline", {{"testdata"}});
  auto rename_settings = vast::record{
    {"schemas", vast::list{vast::record{
                  {"from", std::string{"testdata"}},
                  {"to", std::string{"testdata_renamed"}},
                }}},
  };
  pipeline.add_operator(
    unbox(rename_plugin->make_pipeline_operator(rename_settings)));
  pipeline.add_operator(unbox(
    vast::make_pipeline_operator("drop", {{"fields", vast::list{"index"}}})));
  auto slice = make_pipelines_testdata();
  REQUIRE_SUCCESS(pipeline.add(std::move(slice)));
  auto transformed = pipeline.finish();
  REQUIRE_NOERROR(transformed);
  REQUIRE_EQUAL(transformed->size(), 1ull);
  REQUIRE_EQUAL(
    caf::get<vast::record_type>((*transformed)[0].layout()).num_fields(), 2ull);
}

TEST(Pipeline executor - single matching pipeline) {
  std::vector<vast::pipeline> pipelines;
  pipelines.emplace_back("t1", std::vector<std::string>{"foo", "testdata"});
  pipelines.emplace_back("t2", std::vector<std::string>{"foo"});
  auto& pipeline1 = pipelines.at(0);
  auto& pipeline2 = pipelines.at(1);
  pipeline1.add_operator(unbox(
    vast::make_pipeline_operator("drop", {{"fields", vast::list{"uid"}}})));
  pipeline2.add_operator(unbox(
    vast::make_pipeline_operator("drop", {{"fields", vast::list{"index"}}})));
  vast::pipeline_executor executor(std::move(pipelines));
  auto slice = make_pipelines_testdata();
  auto add_failed = executor.add(std::move(slice));
  REQUIRE(!add_failed);
  auto transformed = executor.finish();
  REQUIRE_EQUAL(transformed->size(), 1ull);
  // We expect that only one pipeline has been applied.
  REQUIRE_EQUAL(
    caf::get<vast::record_type>((*transformed)[0].layout()).num_fields(), 2ull);
  CHECK_EQUAL(
    caf::get<vast::record_type>((*transformed)[0].layout()).field(0).name, "des"
                                                                           "c");
  CHECK_EQUAL(
    caf::get<vast::record_type>((*transformed)[0].layout()).field(1).name,
    "index");
}

TEST(pipeline executor - multiple matching pipelines) {
  std::vector<vast::pipeline> pipelines;
  pipelines.emplace_back("t1", std::vector<std::string>{"foo", "testdata"});
  pipelines.emplace_back("t2", std::vector<std::string>{"testdata"});
  auto& pipeline1 = pipelines.at(0);
  auto& pipeline2 = pipelines.at(1);
  pipeline1.add_operator(unbox(
    vast::make_pipeline_operator("drop", {{"fields", vast::list{"uid"}}})));
  pipeline2.add_operator(unbox(
    vast::make_pipeline_operator("drop", {{"fields", vast::list{"index"}}})));
  vast::pipeline_executor executor(std::move(pipelines));
  auto slice
    = make_pipelines_testdata(vast::defaults::import::table_slice_type);
  REQUIRE_EQUAL(slice.encoding(), vast::defaults::import::table_slice_type);
  auto add_failed = executor.add(std::move(slice));
  REQUIRE(!add_failed);
  auto transformed = executor.finish();
  REQUIRE_NOERROR(transformed);
  REQUIRE_EQUAL(transformed->size(), 1ull);
  REQUIRE_EQUAL((*transformed)[0].encoding(),
                vast::defaults::import::table_slice_type);
  CHECK_EQUAL(
    caf::get<vast::record_type>((*transformed)[0].layout()).num_fields(), 1ull);
}

TEST(pipeline executor - aggregate validation pipelines) {
  std::vector<vast::pipeline> pipelines;
  pipelines.emplace_back("t", std::vector<std::string>{"testdata"});
  pipelines.at(0).add_operator(
    unbox(vast::make_pipeline_operator("summarize", {{"group-by", {"foo"}}})));
  vast::pipeline_executor executor(std::move(pipelines));
  auto validation1 = executor.validate(
    vast::pipeline_executor::allow_aggregate_pipelines::yes);
  CHECK_SUCCESS(validation1);
  auto validation2
    = executor.validate(vast::pipeline_executor::allow_aggregate_pipelines::no);
  CHECK_FAILURE(validation2);
}

FIXTURE_SCOPE_END()<|MERGE_RESOLUTION|>--- conflicted
+++ resolved
@@ -236,13 +236,9 @@
     caf::get<vast::record_type>(as_table_slice(replaced).layout()).field(1).name,
     "desc");
   const auto table_slice = as_table_slice(replaced);
-<<<<<<< HEAD
   CHECK_EQUAL(materialize(table_slice.at(0, 0)), "xxx");
-=======
-  CHECK_EQUAL(table_slice.at(0, 0), vast::data_view{"xxx"sv});
-  CHECK_EQUAL(table_slice.at(0, 1),
-              vast::data_view{unbox(vast::to<vast::address>("1.2.3.4"))});
->>>>>>> e2b4a9f0
+  CHECK_EQUAL(materialize(table_slice.at(0, 1)),
+              unbox(vast::to<vast::address>("1.2.3.4")));
 }
 
 TEST(extend operator) {
@@ -265,13 +261,9 @@
     caf::get<vast::record_type>(as_table_slice(replaced).layout()).field(4).name,
     "ip");
   const auto table_slice = as_table_slice(replaced);
-<<<<<<< HEAD
   CHECK_EQUAL(materialize(table_slice.at(0, 3)), "xxx");
-=======
-  CHECK_EQUAL(table_slice.at(0, 3), vast::data_view{"xxx"sv});
-  CHECK_EQUAL(table_slice.at(0, 4),
-              vast::data_view{unbox(vast::to<vast::address>("1.2.3.4"))});
->>>>>>> e2b4a9f0
+  CHECK_EQUAL(materialize(table_slice.at(0, 4)),
+              unbox(vast::to<vast::address>("1.2.3.4")));
 }
 
 TEST(where operator) {
@@ -388,13 +380,13 @@
   auto pseudonymized_values
     = caf::get<vast::record_type>(layout(pseudonymized));
   const auto table_slice = as_table_slice(pseudonymized);
-  REQUIRE_EQUAL(table_slice.at(0, 0),
-                vast::data_view(*vast::to<vast::address>("20.251.116.68")));
-  REQUIRE_EQUAL(table_slice.at(0, 1), vast::data_view(vast::integer(40002)));
-  REQUIRE_EQUAL(table_slice.at(0, 2),
-                vast::data_view(*vast::to<vast::address>("72.57.233.231")));
-  REQUIRE_EQUAL(table_slice.at(0, 3),
-                vast::data_view(*vast::to<vast::address>("0.0.0.0")));
+  REQUIRE_EQUAL(materialize(table_slice.at(0, 0)),
+                *vast::to<vast::address>("20.251.116.68"));
+  REQUIRE_EQUAL(materialize(table_slice.at(0, 1)), vast::integer(40002));
+  REQUIRE_EQUAL(materialize(table_slice.at(0, 2)),
+                *vast::to<vast::address>("72.57.233.231"));
+  REQUIRE_EQUAL(materialize(table_slice.at(0, 3)),
+                *vast::to<vast::address>("0.0.0.0"));
 }
 
 TEST(pseudonymize - seed input too long) {
@@ -414,13 +406,13 @@
   auto pseudonymized_values
     = caf::get<vast::record_type>(layout(pseudonymized));
   const auto table_slice = as_table_slice(pseudonymized);
-  REQUIRE_EQUAL(table_slice.at(0, 0),
-                vast::data_view(*vast::to<vast::address>("117.8.135.123")));
-  REQUIRE_EQUAL(table_slice.at(0, 1), vast::data_view(vast::integer(40002)));
-  REQUIRE_EQUAL(table_slice.at(0, 2),
-                vast::data_view(*vast::to<vast::address>("55.21.62.136")));
-  REQUIRE_EQUAL(table_slice.at(0, 3),
-                vast::data_view(*vast::to<vast::address>("0.0.0.0")));
+  REQUIRE_EQUAL(materialize(table_slice.at(0, 0)),
+                *vast::to<vast::address>("117.8.135.123"));
+  REQUIRE_EQUAL(materialize(table_slice.at(0, 1)), vast::integer(40002));
+  REQUIRE_EQUAL(materialize(table_slice.at(0, 2)),
+                *vast::to<vast::address>("55.21.62.136"));
+  REQUIRE_EQUAL(materialize(table_slice.at(0, 3)),
+                *vast::to<vast::address>("0.0.0.0"));
 }
 
 TEST(pseudonymize - IPv4 address batch pseudonymizing) {
@@ -439,13 +431,13 @@
   auto pseudonymized_values
     = caf::get<vast::record_type>(layout(pseudonymized));
   const auto table_slice = as_table_slice(pseudonymized);
-  REQUIRE_EQUAL(table_slice.at(0, 0),
-                vast::data_view(*vast::to<vast::address>("117.8.135.123")));
-  REQUIRE_EQUAL(table_slice.at(0, 1), vast::data_view(vast::integer(40002)));
-  REQUIRE_EQUAL(table_slice.at(0, 2),
-                vast::data_view(*vast::to<vast::address>("55.21.62.136")));
-  REQUIRE_EQUAL(table_slice.at(0, 3),
-                vast::data_view(*vast::to<vast::address>("0.0.0.0")));
+  REQUIRE_EQUAL(materialize(table_slice.at(0, 0)),
+                *vast::to<vast::address>("117.8.135.123"));
+  REQUIRE_EQUAL(materialize(table_slice.at(0, 1)), vast::integer(40002));
+  REQUIRE_EQUAL(materialize(table_slice.at(0, 2)),
+                *vast::to<vast::address>("55.21.62.136"));
+  REQUIRE_EQUAL(materialize(table_slice.at(0, 3)),
+                *vast::to<vast::address>("0.0.0.0"));
 }
 
 TEST(pseudonymize - IPv6 address batch pseudonymizing) {
@@ -465,18 +457,18 @@
   auto pseudonymized_values
     = caf::get<vast::record_type>(layout(pseudonymized));
   const auto table_slice = as_table_slice(pseudonymized);
-  REQUIRE_EQUAL(table_slice.at(0, 0),
-                vast::data_view(*vast::to<vast::address>("1482:f447:75b3:f1f9:"
-                                                         "fbdf:622e:34f:"
-                                                         "ff7b")));
-  REQUIRE_EQUAL(table_slice.at(0, 1), vast::data_view(vast::integer(40002)));
-  REQUIRE_EQUAL(table_slice.at(0, 2),
-                vast::data_view(*vast::to<vast::address>("f33c:8ca3:ef0f:e019:"
-                                                         "e7ff:f1e3:f91f:"
-                                                         "f800")));
-  REQUIRE_EQUAL(table_slice.at(0, 3),
-                vast::data_view(*vast::to<vast::address>("2a02:db8:85a3::8a2e:"
-                                                         "370:7344")));
+  REQUIRE_EQUAL(materialize(table_slice.at(0, 0)),
+                *vast::to<vast::address>("1482:f447:75b3:f1f9:"
+                                         "fbdf:622e:34f:"
+                                         "ff7b"));
+  REQUIRE_EQUAL(materialize(table_slice.at(0, 1)), vast::integer(40002));
+  REQUIRE_EQUAL(materialize(table_slice.at(0, 2)),
+                *vast::to<vast::address>("f33c:8ca3:ef0f:e019:"
+                                         "e7ff:f1e3:f91f:"
+                                         "f800"));
+  REQUIRE_EQUAL(materialize(table_slice.at(0, 3)),
+                *vast::to<vast::address>("2a02:db8:85a3::8a2e:"
+                                         "370:7344"));
 }
 
 TEST(pipeline with multiple steps) {
